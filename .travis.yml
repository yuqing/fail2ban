# vim ft=yaml
# travis-ci.org definition for Fail2Ban build
# https://travis-ci.org/fail2ban/fail2ban/
language: python
python:
  - 2.6
  - 2.7
  - pypy
  # disabled until coverage module fixes up compatibility issue
  # - 3.2
  - 3.3
  - 3.4
<<<<<<< HEAD
  - 3.5
  - 3.6
  - pypy3
=======
  # disabled since setuptools dropped support for Python 3.0 - 3.2
  # - pypy3
  - pypy3.3-5.2-alpha1
>>>>>>> 3d64d705
before_install:
  - if [[ $TRAVIS_PYTHON_VERSION == 2* || $TRAVIS_PYTHON_VERSION == 'pypy' ]]; then export F2B_PY_2=true && echo "Set F2B_PY_2"; fi
  - if [[ $TRAVIS_PYTHON_VERSION == 3* || $TRAVIS_PYTHON_VERSION == 'pypy3' ]]; then export F2B_PY_3=true && echo "Set F2B_PY_3"; fi
  - travis_retry sudo apt-get update -qq
  # Set this so sudo executes the correct python binary
  #   Anything not using sudo will already have the correct environment
  - export VENV_BIN="$VIRTUAL_ENV/bin" && echo "VENV_BIN set to $VENV_BIN"
install:
  # Install Python packages / dependencies
  #   coverage
  - travis_retry pip install coverage
  #   coveralls
  - travis_retry pip install coveralls codecov
  #   dnspython or dnspython3
  - if [[ "$F2B_PY_2" ]]; then travis_retry pip install dnspython; fi
  - if [[ "$F2B_PY_3" ]]; then travis_retry pip install dnspython3; fi
  #   gamin - install manually (not in PyPI) - travis-ci system Python is 2.7
  - if [[ $TRAVIS_PYTHON_VERSION == 2.7 ]]; then travis_retry sudo apt-get install -qq python-gamin && cp /usr/share/pyshared/gamin.py /usr/lib/pyshared/python2.7/_gamin.so $VIRTUAL_ENV/lib/python2.7/site-packages/; fi
  #   pyinotify
  - travis_retry pip install pyinotify
before_script:
  # Manually execute 2to3 for now
  - if [[ "$F2B_PY_3" ]]; then ./fail2ban-2to3; fi
script:
  # Keep the legacy setup.py test approach of checking coverage for python2
  - if [[ "$F2B_PY_2" ]]; then coverage run setup.py test; fi
  # Coverage doesn't pick up setup.py test with python3, so run it directly (with same verbosity as from setup)
  - if [[ "$F2B_PY_3" ]]; then coverage run bin/fail2ban-testcases --verbosity=2; fi
  # Use $VENV_BIN (not python) or else sudo will always run the system's python (2.7)
  - sudo $VENV_BIN/pip install .
  # Doc files should get installed on Travis under Linux
  - test -e /usr/share/doc/fail2ban/FILTERS
after_success:
  - coveralls
  - codecov
matrix:
  fast_finish: true
# Might be worth looking into
#notifications:
#  email: true
#  irc:
#    channels: "irc.freenode.org#fail2ban"
#    template:
#      - "%{repository}@%{branch}: %{message} (%{build_url})"
#    on_success: change
#    on_failure: change
#    skip_join: true<|MERGE_RESOLUTION|>--- conflicted
+++ resolved
@@ -10,15 +10,11 @@
   # - 3.2
   - 3.3
   - 3.4
-<<<<<<< HEAD
   - 3.5
   - 3.6
-  - pypy3
-=======
   # disabled since setuptools dropped support for Python 3.0 - 3.2
   # - pypy3
   - pypy3.3-5.2-alpha1
->>>>>>> 3d64d705
 before_install:
   - if [[ $TRAVIS_PYTHON_VERSION == 2* || $TRAVIS_PYTHON_VERSION == 'pypy' ]]; then export F2B_PY_2=true && echo "Set F2B_PY_2"; fi
   - if [[ $TRAVIS_PYTHON_VERSION == 3* || $TRAVIS_PYTHON_VERSION == 'pypy3' ]]; then export F2B_PY_3=true && echo "Set F2B_PY_3"; fi
