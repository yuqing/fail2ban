# emacs: -*- mode: python; py-indent-offset: 4; indent-tabs-mode: t -*-
# vi: set ft=python sts=4 ts=4 sw=4 noet :

# This file is part of Fail2Ban.
#
# Fail2Ban is free software; you can redistribute it and/or modify
# it under the terms of the GNU General Public License as published by
# the Free Software Foundation; either version 2 of the License, or
# (at your option) any later version.
#
# Fail2Ban is distributed in the hope that it will be useful,
# but WITHOUT ANY WARRANTY; without even the implied warranty of
# MERCHANTABILITY or FITNESS FOR A PARTICULAR PURPOSE.  See the
# GNU General Public License for more details.
#
# You should have received a copy of the GNU General Public License
# along with Fail2Ban; if not, write to the Free Software
# Foundation, Inc., 51 Franklin Street, Fifth Floor, Boston, MA  02110-1301, USA.

# Author: Cyril Jaquier
# 

__author__ = "Cyril Jaquier"
__copyright__ = "Copyright (c) 2004 Cyril Jaquier"
__license__ = "GPL"

import unittest
import time
import tempfile
import os
import re
import sys
import platform

from ..server.failregex import Regex, FailRegex, RegexException
from ..server import actions as _actions
from ..server.server import Server
from ..server.ipdns import IPAddr
from ..server.jail import Jail
from ..server.jailthread import JailThread
from ..server.utils import Utils
from .utils import LogCaptureTestCase
from ..helpers import getLogger, PREFER_ENC
from .. import version

try:
	from ..server import filtersystemd
except ImportError: # pragma: no cover
	filtersystemd = None

TEST_FILES_DIR = os.path.join(os.path.dirname(__file__), "files")
FAST_BACKEND = "polling"

logSys = getLogger("fail2ban")


class TestServer(Server):
	def setLogLevel(self, *args, **kwargs):
		pass

	def setLogTarget(self, *args, **kwargs):
		pass


class TransmitterBase(unittest.TestCase):
	
	def setUp(self):
		"""Call before every test case."""
		super(TransmitterBase, self).setUp()
		self.transm = self.server._Server__transm
		# To test thransmitter we don't need to start server...
		#self.server.start('/dev/null', '/dev/null', force=False)
		self.jailName = "TestJail1"
		self.server.addJail(self.jailName, FAST_BACKEND)

	def tearDown(self):
		"""Call after every test case."""
		# stop jails, etc.
		self.server.quit()
		#super(TransmitterBase, self).tearDown()

	def setGetTest(self, cmd, inValue, outValue=(None,), outCode=0, jail=None, repr_=False):
		"""Process set/get commands and compare both return values 
		with outValue if it was given otherwise with inValue"""
		setCmd = ["set", cmd, inValue]
		getCmd = ["get", cmd]
		if jail is not None:
			setCmd.insert(1, jail)
			getCmd.insert(1, jail)

		# if outValue was not given (now None is allowed return/compare value also)
		if outValue == (None,):
			outValue = inValue

		def v(x):
			"""Prepare value for comparison"""
			return (repr(x) if repr_ else x)

		self.assertEqual(v(self.transm.proceed(setCmd)), v((outCode, outValue)))
		if not outCode:
			# if we expected to get it set without problem, check new value
			self.assertEqual(v(self.transm.proceed(getCmd)), v((0, outValue)))

	def setGetTestNOK(self, cmd, inValue, jail=None):
		setCmd = ["set", cmd, inValue]
		getCmd = ["get", cmd]
		if jail is not None:
			setCmd.insert(1, jail)
			getCmd.insert(1, jail)

		# Get initial value before trying invalid value
		initValue = self.transm.proceed(getCmd)[1]
		self.assertEqual(self.transm.proceed(setCmd)[0], 1)
		# Check after failed set that value is same as previous
		self.assertEqual(self.transm.proceed(getCmd), (0, initValue))

	def jailAddDelTest(self, cmd, values, jail):
		cmdAdd = "add" + cmd
		cmdDel = "del" + cmd

		self.assertEqual(
			self.transm.proceed(["get", jail, cmd]), (0, []))
		for n, value in enumerate(values):
			ret = self.transm.proceed(["set", jail, cmdAdd, value])
			self.assertEqual((ret[0], sorted(map(str, ret[1]))), (0, sorted(map(str, values[:n+1]))))
			ret = self.transm.proceed(["get", jail, cmd])
			self.assertEqual((ret[0], sorted(map(str, ret[1]))), (0, sorted(map(str, values[:n+1]))))
		for n, value in enumerate(values):
			ret = self.transm.proceed(["set", jail, cmdDel, value])
			self.assertEqual((ret[0], sorted(map(str, ret[1]))), (0, sorted(map(str, values[n+1:]))))
			ret = self.transm.proceed(["get", jail, cmd])
			self.assertEqual((ret[0], sorted(map(str, ret[1]))), (0, sorted(map(str, values[n+1:]))))

	def jailAddDelRegexTest(self, cmd, inValues, outValues, jail):
		cmdAdd = "add" + cmd
		cmdDel = "del" + cmd

		self.assertEqual(
			self.transm.proceed(["get", jail, cmd]), (0, []))
		for n, value in enumerate(inValues):
			self.assertEqual(
				self.transm.proceed(["set", jail, cmdAdd, value]),
				(0, outValues[:n+1]))
			self.assertEqual(
				self.transm.proceed(["get", jail, cmd]),
				(0, outValues[:n+1]))
		for n, value in enumerate(inValues):
			self.assertEqual(
				self.transm.proceed(["set", jail, cmdDel, 0]), # First item
				(0, outValues[n+1:]))
			self.assertEqual(
				self.transm.proceed(["get", jail, cmd]),
				(0, outValues[n+1:]))


class Transmitter(TransmitterBase):

	def setUp(self):
		self.server = TestServer()
		super(Transmitter, self).setUp()

	def testServerIsNotStarted(self):
		# so far isStarted only tested but not used otherwise
		# and here we don't really .start server
		self.assertFalse(self.server.isStarted())

	def testStopServer(self):
		self.assertEqual(self.transm.proceed(["stop"]), (0, None))

	def testPing(self):
		self.assertEqual(self.transm.proceed(["ping"]), (0, "pong"))

	def testVersion(self):
		self.assertEqual(self.transm.proceed(["version"]), (0, version.version))

	def testSleep(self):
		if not unittest.F2B.fast:
			t0 = time.time()
			self.assertEqual(self.transm.proceed(["sleep", "0.1"]), (0, None))
			t1 = time.time()
			# Approx 0.1 second delay but not faster
			dt = t1 - t0
			self.assertTrue(0.09 < dt < 0.2, msg="Sleep was %g sec" % dt)
		else: # pragma: no cover
			self.assertEqual(self.transm.proceed(["sleep", "0.0001"]), (0, None))

	def testDatabase(self):
		if not unittest.F2B.memory_db:
			tmp, tmpFilename = tempfile.mkstemp(".db", "fail2ban_")
		else: # pragma: no cover
			tmpFilename = ':memory:'
		# Jails present, can't change database
		self.setGetTestNOK("dbfile", tmpFilename)
		self.server.delJail(self.jailName)
		self.setGetTest("dbfile", tmpFilename)
		# the same file name (again no jails / not changed):
		self.setGetTest("dbfile", tmpFilename)
		self.setGetTest("dbpurgeage", "600", 600)
		self.setGetTestNOK("dbpurgeage", "LIZARD")
		# the same file name (again with jails / not changed):
		self.server.addJail(self.jailName, FAST_BACKEND)
		self.setGetTest("dbfile", tmpFilename)
		self.server.delJail(self.jailName)

		# Disable database
		self.assertEqual(self.transm.proceed(
			["set", "dbfile", "None"]),
			(0, None))
		self.assertEqual(self.transm.proceed(
			["get", "dbfile"]),
			(0, None))
		self.assertEqual(self.transm.proceed(
			["set", "dbpurgeage", "500"]),
			(0, None))
		self.assertEqual(self.transm.proceed(
			["get", "dbpurgeage"]),
			(0, None))
		# the same (again with jails / not changed):
		self.server.addJail(self.jailName, FAST_BACKEND)
		self.assertEqual(self.transm.proceed(
			["set", "dbfile", "None"]),
			(0, None))
		if not unittest.F2B.memory_db:
			os.close(tmp)
			os.unlink(tmpFilename)

	def testAddJail(self):
		jail2 = "TestJail2"
		jail3 = "TestJail3"
		jail4 = "TestJail4"
		self.assertEqual(
			self.transm.proceed(["add", jail2, "polling"]), (0, jail2))
		self.assertEqual(self.transm.proceed(["add", jail3]), (0, jail3))
		self.assertEqual(
			self.transm.proceed(["add", jail4, "invalid backend"])[0], 1)
		self.assertEqual(
			self.transm.proceed(["add", jail4, "auto"]), (0, jail4))
		# Duplicate Jail
		self.assertEqual(
			self.transm.proceed(["add", self.jailName, "polling"])[0], 1)
		# All name is reserved
		self.assertEqual(
			self.transm.proceed(["add", "--all", "polling"])[0], 1)

	def testStartStopJail(self):
		self.assertEqual(
			self.transm.proceed(["start", self.jailName]), (0, None))
		time.sleep(Utils.DEFAULT_SLEEP_TIME)
		# wait until not started (3 seconds as long as any RuntimeError, ex.: RuntimeError('cannot join thread before it is started',)):
		self.assertTrue( Utils.wait_for(
			lambda: self.server.isAlive(1) and not isinstance(self.transm.proceed(["status", self.jailName]), RuntimeError),
			3) )
		self.assertEqual(
			self.transm.proceed(["stop", self.jailName]), (0, None))
		self.assertNotIn(self.jailName, self.server._Server__jails)

	def testStartStopAllJail(self):
		self.server.addJail("TestJail2", FAST_BACKEND)
		self.assertEqual(
			self.transm.proceed(["start", self.jailName]), (0, None))
		self.assertEqual(
			self.transm.proceed(["start", "TestJail2"]), (0, None))
		# yoh: workaround for gh-146.  I still think that there is some
		#      race condition and missing locking somewhere, but for now
		#      giving it a small delay reliably helps to proceed with tests
		time.sleep(Utils.DEFAULT_SLEEP_TIME)
		self.assertTrue( Utils.wait_for(
			lambda: self.server.isAlive(2) and not isinstance(self.transm.proceed(["status", self.jailName]), RuntimeError),
			3) )
		self.assertEqual(self.transm.proceed(["stop", "--all"]), (0, None))
		self.assertTrue( Utils.wait_for( lambda: not len(self.server._Server__jails), 3) )
		self.assertNotIn(self.jailName, self.server._Server__jails)
		self.assertNotIn("TestJail2", self.server._Server__jails)

	def testJailIdle(self):
		self.assertEqual(
			self.transm.proceed(["set", self.jailName, "idle", "on"]),
			(0, True))
		self.assertEqual(
			self.transm.proceed(["set", self.jailName, "idle", "off"]),
			(0, False))
		self.assertEqual(
			self.transm.proceed(["set", self.jailName, "idle", "CAT"])[0],
			1)

	def testJailFindTime(self):
		self.setGetTest("findtime", "120", 120, jail=self.jailName)
		self.setGetTest("findtime", "60", 60, jail=self.jailName)
		self.setGetTest("findtime", "30m", 30*60, jail=self.jailName)
		self.setGetTest("findtime", "-60", -60, jail=self.jailName)
		self.setGetTestNOK("findtime", "Dog", jail=self.jailName)

	def testJailBanTime(self):
		self.setGetTest("bantime", "600", 600, jail=self.jailName)
		self.setGetTest("bantime", "50", 50, jail=self.jailName)
		self.setGetTest("bantime", "-50", -50, jail=self.jailName)
		self.setGetTest("bantime", "15d 5h 30m", 1315800, jail=self.jailName)
		self.setGetTestNOK("bantime", "Cat", jail=self.jailName)

	def testDatePattern(self):
		self.setGetTest("datepattern", "%%%Y%m%d%H%M%S",
			("%%%Y%m%d%H%M%S", "%YearMonthDay24hourMinuteSecond"),
			jail=self.jailName)
		self.setGetTest(
			"datepattern", "Epoch", (None, "Epoch"), jail=self.jailName)
		self.setGetTest(
			"datepattern", "^Epoch", (None, "{^LN-BEG}Epoch"), jail=self.jailName)
		self.setGetTest(
			"datepattern", "TAI64N", (None, "TAI64N"), jail=self.jailName)
		self.setGetTestNOK("datepattern", "%Cat%a%%%g", jail=self.jailName)

	def testJailUseDNS(self):
		self.setGetTest("usedns", "yes", jail=self.jailName)
		self.setGetTest("usedns", "warn", jail=self.jailName)
		self.setGetTest("usedns", "no", jail=self.jailName)

		# Safe default should be "no"
		value = "Fish"
		self.assertEqual(
			self.transm.proceed(["set", self.jailName, "usedns", value]),
			(0, "no"))

	def testJailBanIP(self):
		self.server.startJail(self.jailName) # Jail must be started

		self.assertEqual(
			self.transm.proceed(["set", self.jailName, "banip", "127.0.0.1"]),
			(0, "127.0.0.1"))
		time.sleep(Utils.DEFAULT_SLEEP_TIME) # Give chance to ban
		self.assertEqual(
			self.transm.proceed(["set", self.jailName, "banip", "Badger"]),
			(0, "Badger")) #NOTE: Is IP address validated? Is DNS Lookup done?
		time.sleep(Utils.DEFAULT_SLEEP_TIME) # Give chance to ban
		# Unban IP
		self.assertEqual(
			self.transm.proceed(
				["set", self.jailName, "unbanip", "127.0.0.1"]),
			(0, "127.0.0.1"))
		# Unban IP which isn't banned
		self.assertEqual(
			self.transm.proceed(
				["set", self.jailName, "unbanip", "192.168.1.1"])[0],1)

	def testJailMaxRetry(self):
		self.setGetTest("maxretry", "5", 5, jail=self.jailName)
		self.setGetTest("maxretry", "2", 2, jail=self.jailName)
		self.setGetTest("maxretry", "-2", -2, jail=self.jailName)
		self.setGetTestNOK("maxretry", "Duck", jail=self.jailName)

	def testJailMaxLines(self):
		self.setGetTest("maxlines", "5", 5, jail=self.jailName)
		self.setGetTest("maxlines", "2", 2, jail=self.jailName)
		self.setGetTestNOK("maxlines", "-2", jail=self.jailName)
		self.setGetTestNOK("maxlines", "Duck", jail=self.jailName)

	def testJailLogEncoding(self):
		self.setGetTest("logencoding", "UTF-8", jail=self.jailName)
		self.setGetTest("logencoding", "ascii", jail=self.jailName)
		self.setGetTest("logencoding", "auto", PREFER_ENC,
			jail=self.jailName)
		self.setGetTestNOK("logencoding", "Monkey", jail=self.jailName)

	def testJailLogPath(self):
		self.jailAddDelTest(
			"logpath",
			[
				os.path.join(TEST_FILES_DIR, "testcase01.log"),
				os.path.join(TEST_FILES_DIR, "testcase02.log"),
				os.path.join(TEST_FILES_DIR, "testcase03.log"),
			],
			self.jailName
		)
		# Try duplicates
		value = os.path.join(TEST_FILES_DIR, "testcase04.log")
		self.assertEqual(
			self.transm.proceed(["set", self.jailName, "addlogpath", value]),
			(0, [value]))
		# Will silently ignore duplicate
		self.assertEqual(
			self.transm.proceed(["set", self.jailName, "addlogpath", value]),
			(0, [value]))
		self.assertEqual(
			self.transm.proceed(["get", self.jailName, "logpath"]),
			(0, [value]))
		self.assertEqual(
			self.transm.proceed(["set", self.jailName, "dellogpath", value]),
			(0, []))
		self.assertEqual(
			self.transm.proceed(
				["set", self.jailName, "addlogpath", value, "tail"]),
			(0, [value]))
		self.assertEqual(
			self.transm.proceed(
				["set", self.jailName, "addlogpath", value, "head"]),
			(0, [value]))
		self.assertEqual(
			self.transm.proceed(
				["set", self.jailName, "addlogpath", value, "badger"])[0],
			1)
		self.assertEqual(
			self.transm.proceed(
				["set", self.jailName, "addlogpath", value, value, value])[0],
			1)

	def testJailLogPathInvalidFile(self):
		# Invalid file
		value = "this_file_shouldn't_exist"
		result = self.transm.proceed(
			["set", self.jailName, "addlogpath", value])
		self.assertTrue(isinstance(result[1], IOError))

	def testJailLogPathBrokenSymlink(self):
		# Broken symlink
		name = tempfile.mktemp(prefix='tmp_fail2ban_broken_symlink')
		sname = name + '.slink'
		os.symlink(name, sname)
		result = self.transm.proceed(
			["set", self.jailName, "addlogpath", sname])
		self.assertTrue(isinstance(result[1], IOError))
		os.unlink(sname)

	def testJailIgnoreIP(self):
		self.jailAddDelTest(
			"ignoreip",
			[
				"127.0.0.1",
				"192.168.1.1",
				"8.8.8.8",
			],
			self.jailName
		)

		# Try duplicates
		value = "127.0.0.1"
		self.assertEqual(
			self.transm.proceed(["set", self.jailName, "addignoreip", value]),
			(0, [value]))
		# Will allow duplicate
		#NOTE: Should duplicates be allowed, or silent ignore like logpath?
		self.assertEqual(
			self.transm.proceed(["set", self.jailName, "addignoreip", value]),
			(0, [value, value]))
		self.assertEqual(
			self.transm.proceed(["get", self.jailName, "ignoreip"]),
			(0, [value, value]))
		self.assertEqual(
			self.transm.proceed(["set", self.jailName, "delignoreip", value]),
			(0, [value]))

	def testJailIgnoreCommand(self):
		self.setGetTest("ignorecommand", "bin ", jail=self.jailName)

	def testJailRegex(self):
		self.jailAddDelRegexTest("failregex",
			[
				"user john at <HOST>",
				"Admin user login from <HOST>",
				"failed attempt from <HOST> again",
			],
			[
				"user john at %s" % (Regex._resolveHostTag('<HOST>')),
				"Admin user login from %s" % (Regex._resolveHostTag('<HOST>')),
				"failed attempt from %s again" % (Regex._resolveHostTag('<HOST>')),
			],
			self.jailName
		)

		self.assertEqual(
			self.transm.proceed(
				["set", self.jailName, "addfailregex", "No host regex"])[0],
			1)
		self.assertEqual(
			self.transm.proceed(
				["set", self.jailName, "addfailregex", 654])[0],
			1)

	def testJailIgnoreRegex(self):
		self.jailAddDelRegexTest("ignoreregex",
			[
				"user john",
				"Admin user login from <HOST>",
				"Dont match me!",
			],
			[
				"user john",
				"Admin user login from %s" % (Regex._resolveHostTag('<HOST>')),
				"Dont match me!",
			],
			self.jailName
		)

		self.assertEqual(
			self.transm.proceed(
				["set", self.jailName, "addignoreregex", "Invalid [regex"])[0],
			1)
		self.assertEqual(
			self.transm.proceed(
				["set", self.jailName, "addignoreregex", 50])[0],
			1)

	def testStatus(self):
		jails = [self.jailName]
		self.assertEqual(self.transm.proceed(["status"]),
			(0, [('Number of jail', len(jails)), ('Jail list', ", ".join(jails))]))
		self.server.addJail("TestJail2", FAST_BACKEND)
		jails.append("TestJail2")
		self.assertEqual(self.transm.proceed(["status"]),
			(0, [('Number of jail', len(jails)), ('Jail list', ", ".join(jails))]))

	def testJailStatus(self):
		self.assertEqual(self.transm.proceed(["status", self.jailName]),
			(0,
				[
					('Filter', [
						('Currently failed', 0),
						('Total failed', 0),
						('File list', [])]
					),
					('Actions', [
						('Currently banned', 0),
						('Total banned', 0),
						('Banned IP list', [])]
					)
				]
			)
		)

	def testJailStatusBasic(self):
		self.assertEqual(self.transm.proceed(["status", self.jailName, "basic"]),
			(0,
				[
					('Filter', [
						('Currently failed', 0),
						('Total failed', 0),
						('File list', [])]
					),
					('Actions', [
						('Currently banned', 0),
						('Total banned', 0),
						('Banned IP list', [])]
					)
				]
			)
		)

	def testJailStatusBasicKwarg(self):
		self.assertEqual(self.transm.proceed(["status", self.jailName, "INVALID"]),
			(0,
				[
					('Filter', [
						('Currently failed', 0),
						('Total failed', 0),
						('File list', [])]
					),
					('Actions', [
						('Currently banned', 0),
						('Total banned', 0),
						('Banned IP list', [])]
					)
				]
			)
		)

	def testJailStatusCymru(self):
		unittest.F2B.SkipIfNoNetwork()
		try:
			import dns.exception
			import dns.resolver
		except ImportError:
			value = ['error']
		else:
			value = []

		self.assertEqual(self.transm.proceed(["status", self.jailName, "cymru"]),
			(0,
				[
					('Filter', [
						('Currently failed', 0),
						('Total failed', 0),
						('File list', [])]
					),
					('Actions', [
						('Currently banned', 0),
						('Total banned', 0),
						('Banned IP list', []),
						('Banned ASN list', value),
						('Banned Country list', value),
						('Banned RIR list', value)]
					)
				]
			)
		)

	def testAction(self):
		action = "TestCaseAction"
		cmdList = [
			"actionstart",
			"actionstop",
			"actioncheck",
			"actionban",
			"actionunban",
		]
		cmdValueList = [
			"Action Start",
			"Action Stop",
			"Action Check",
			"Action Ban",
			"Action Unban",
		]

		self.assertEqual(
			self.transm.proceed(["set", self.jailName, "addaction", action]),
			(0, action))
		self.assertEqual(
			self.transm.proceed(
				["get", self.jailName, "actions"])[1][0],
			action)
		for cmd, value in zip(cmdList, cmdValueList):
			self.assertEqual(
				self.transm.proceed(
					["set", self.jailName, "action", action, cmd, value]),
				(0, value))
		for cmd, value in zip(cmdList, cmdValueList):
			self.assertEqual(
				self.transm.proceed(["get", self.jailName, "action", action, cmd]),
				(0, value))
		self.assertEqual(
			self.transm.proceed(
				["set", self.jailName, "action", action, "KEY", "VALUE"]),
			(0, "VALUE"))
		self.assertEqual(
			self.transm.proceed(
				["get", self.jailName, "action", action, "KEY"]),
			(0, "VALUE"))
		self.assertEqual(
			self.transm.proceed(
				["get", self.jailName, "action", action, "InvalidKey"])[0],
			1)
		self.assertEqual(
			self.transm.proceed(
				["set", self.jailName, "action", action, "timeout", "10"]),
			(0, "10"))
		self.assertEqual(
			self.transm.proceed(
				["get", self.jailName, "action", action, "timeout"]),
			(0, "10"))
		self.assertEqual(
			self.transm.proceed(["set", self.jailName, "delaction", action]),
			(0, None))
		self.assertEqual(
			self.transm.proceed(
				["set", self.jailName, "delaction", "Doesn't exist"])[0],1)

	def testPythonActionMethodsAndProperties(self):
		action = "TestCaseAction"
		try:
			out = self.transm.proceed(
				["set", self.jailName, "addaction", action,
				 os.path.join(TEST_FILES_DIR, "action.d", "action.py"),
				'{"opt1": "value"}'])
			self.assertEqual(out, (0, action))
		except AssertionError:
			if ((2, 6) <= sys.version_info < (2, 6, 5)) \
				and '__init__() keywords must be strings' in out[1]:
				# known issue http://bugs.python.org/issue2646 in 2.6 series
				# since general Fail2Ban warnings are suppressed in normal
				# operation -- let's issue Python's native warning here
				import warnings
				warnings.warn(
					"Your version of Python %s seems to experience a known "
					"issue forbidding correct operation of Fail2Ban: "
					"http://bugs.python.org/issue2646  Upgrade your Python and "
					"meanwhile other intestPythonActionMethodsAndProperties will "
					"be skipped" % (sys.version))
				return
			raise
		self.assertEqual(
			sorted(self.transm.proceed(["get", self.jailName,
				"actionproperties", action])[1]),
			['opt1', 'opt2'])
		self.assertEqual(
			self.transm.proceed(["get", self.jailName, "action", action,
				"opt1"]),
			(0, 'value'))
		self.assertEqual(
			self.transm.proceed(["get", self.jailName, "action", action,
				"opt2"]),
			(0, None))
		self.assertEqual(
			sorted(self.transm.proceed(["get", self.jailName, "actionmethods",
				action])[1]),
			['ban', 'start', 'stop', 'testmethod', 'unban'])
		self.assertEqual(
			self.transm.proceed(["set", self.jailName, "action", action,
				"testmethod", '{"text": "world!"}']),
			(0, 'Hello world! value'))
		self.assertEqual(
			self.transm.proceed(["set", self.jailName, "action", action,
				"opt1", "another value"]),
			(0, 'another value'))
		self.assertEqual(
			self.transm.proceed(["set", self.jailName, "action", action,
				"testmethod", '{"text": "world!"}']),
			(0, 'Hello world! another value'))

	def testNOK(self):
		self.assertEqual(self.transm.proceed(["INVALID", "COMMAND"])[0],1)

	def testSetNOK(self):
		self.assertEqual(
			self.transm.proceed(["set", "INVALID", "COMMAND"])[0],1)

	def testGetNOK(self):
		self.assertEqual(
			self.transm.proceed(["get", "INVALID", "COMMAND"])[0],1)

	def testStatusNOK(self):
		self.assertEqual(
			self.transm.proceed(["status", "INVALID", "COMMAND"])[0],1)

	def testJournalMatch(self):
		if not filtersystemd: # pragma: no cover
			raise unittest.SkipTest("systemd python interface not available")
		jailName = "TestJail2"
		self.server.addJail(jailName, "systemd")
		values = [
			"_SYSTEMD_UNIT=sshd.service",
			"TEST_FIELD1=ABC",
			"_HOSTNAME=example.com",
		]
		for n, value in enumerate(values):
			self.assertEqual(
				self.transm.proceed(
					["set", jailName, "addjournalmatch", value]),
				(0, [[val] for val in values[:n+1]]))
		for n, value in enumerate(values):
			self.assertEqual(
				self.transm.proceed(
					["set", jailName, "deljournalmatch", value]),
				(0, [[val] for val in values[n+1:]]))

		# Try duplicates
		value = "_COMM=sshd"
		self.assertEqual(
			self.transm.proceed(
				["set", jailName, "addjournalmatch", value]),
			(0, [[value]]))
		# Duplicates are accepted, as automatically OR'd, and journalctl
		# also accepts them without issue.
		self.assertEqual(
			self.transm.proceed(
				["set", jailName, "addjournalmatch", value]),
			(0, [[value], [value]]))
		# Remove first instance
		self.assertEqual(
			self.transm.proceed(
				["set", jailName, "deljournalmatch", value]),
			(0, [[value]]))
		# Remove second instance
		self.assertEqual(
			self.transm.proceed(
				["set", jailName, "deljournalmatch", value]),
			(0, []))

		value = [
			"_COMM=sshd", "+", "_SYSTEMD_UNIT=sshd.service", "_UID=0"]
		self.assertEqual(
			self.transm.proceed(
				["set", jailName, "addjournalmatch"] + value),
			(0, [["_COMM=sshd"], ["_SYSTEMD_UNIT=sshd.service", "_UID=0"]]))
		self.assertEqual(
			self.transm.proceed(
				["set", jailName, "deljournalmatch"] + value[:1]),
			(0, [["_SYSTEMD_UNIT=sshd.service", "_UID=0"]]))
		self.assertEqual(
			self.transm.proceed(
				["set", jailName, "deljournalmatch"] + value[2:]),
			(0, []))

		# Invalid match
		value = "This isn't valid!"
		result = self.transm.proceed(
			["set", jailName, "addjournalmatch", value])
		self.assertTrue(isinstance(result[1], ValueError))

		# Delete invalid match
		value = "FIELD=NotPresent"
		result = self.transm.proceed(
			["set", jailName, "deljournalmatch", value])
		self.assertTrue(isinstance(result[1], ValueError))


class TransmitterLogging(TransmitterBase):

	def setUp(self):
		self.server = Server()
		super(TransmitterLogging, self).setUp()
		self.server.setLogTarget("/dev/null")
		self.server.setLogLevel("CRITICAL")
		self.server.setSyslogSocket("auto")

	def testLogTarget(self):
		logTargets = []
		for _ in xrange(3):
			tmpFile = tempfile.mkstemp("fail2ban", "transmitter")
			logTargets.append(tmpFile[1])
			os.close(tmpFile[0])
		for logTarget in logTargets:
			self.setGetTest("logtarget", logTarget)

		# If path is invalid, do not change logtarget
		value = "/this/path/should/not/exist"
		self.setGetTestNOK("logtarget", value)

		self.transm.proceed(["set", "logtarget", "/dev/null"])
		for logTarget in logTargets:
			os.remove(logTarget)

		self.setGetTest("logtarget", "STDOUT")
		self.setGetTest("logtarget", "STDERR")

	def testLogTargetSYSLOG(self):
		if not os.path.exists("/dev/log"):
			raise unittest.SkipTest("'/dev/log' not present")
		self.assertTrue(self.server.getSyslogSocket(), "auto")
		self.setGetTest("logtarget", "SYSLOG")
		self.assertTrue(self.server.getSyslogSocket(), "/dev/log")

	def testSyslogSocket(self):
		self.setGetTest("syslogsocket", "/dev/log/NEW/PATH")

	def testSyslogSocketNOK(self):
		self.setGetTest("syslogsocket", "/this/path/should/not/exist")
		self.setGetTestNOK("logtarget", "SYSLOG")
		# set back for other tests
		self.setGetTest("syslogsocket", "/dev/log")
		self.setGetTest("logtarget", "SYSLOG",
			**{True: {},    # should work on Linux
			   False: dict( # expect to fail otherwise
				   outCode=1,
				   outValue=Exception('Failed to change log target'),
				   repr_=True # Exceptions are not comparable apparently
                                )
			  }[platform.system() in ('Linux',) and os.path.exists('/dev/log')]
		)

	def testLogLevel(self):
		self.setGetTest("loglevel", "HEAVYDEBUG")
		self.setGetTest("loglevel", "TRACEDEBUG")
		self.setGetTest("loglevel", "9")
		self.setGetTest("loglevel", "DEBUG")
		self.setGetTest("loglevel", "INFO")
		self.setGetTest("loglevel", "NOTICE")
		self.setGetTest("loglevel", "WARNING")
		self.setGetTest("loglevel", "ERROR")
		self.setGetTest("loglevel", "CRITICAL")
		self.setGetTest("loglevel", "cRiTiCaL", "CRITICAL")
		self.setGetTestNOK("loglevel", "Bird")

	def testFlushLogs(self):
		self.assertEqual(self.transm.proceed(["flushlogs"]), (0, "rolled over"))
		try:
			f, fn = tempfile.mkstemp("fail2ban.log")
			os.close(f)
			self.server.setLogLevel("WARNING")
			self.assertEqual(self.transm.proceed(["set", "logtarget", fn]), (0, fn))
			l = getLogger('fail2ban')
			l.warning("Before file moved")
			try:
				f2, fn2 = tempfile.mkstemp("fail2ban.log")
				os.close(f2)
				os.rename(fn, fn2)
				l.warning("After file moved")
				self.assertEqual(self.transm.proceed(["flushlogs"]), (0, "rolled over"))
				l.warning("After flushlogs")
				with open(fn2,'r') as f:
					line1 = f.next()
					if line1.find('Changed logging target to') >= 0:
						line1 = f.next()
					self.assertTrue(line1.endswith("Before file moved\n"))
					line2 = f.next()
					self.assertTrue(line2.endswith("After file moved\n"))
					try:
						n = f.next()
						if n.find("Command: ['flushlogs']") >=0:
							self.assertRaises(StopIteration, f.next)
						else:
							self.fail("Exception StopIteration or Command: ['flushlogs'] expected. Got: %s" % n)
					except StopIteration:
						pass # on higher debugging levels this is expected
				with open(fn,'r') as f:
					line1 = f.next()
					if line1.find('rollover performed on') >= 0:
						line1 = f.next()
					self.assertTrue(line1.endswith("After flushlogs\n"))
					self.assertRaises(StopIteration, f.next)
					f.close()
			finally:
				os.remove(fn2)
		finally:
			try:
				os.remove(fn)
			except OSError:
				pass
		self.assertEqual(self.transm.proceed(["set", "logtarget", "STDERR"]), (0, "STDERR"))
		self.assertEqual(self.transm.proceed(["flushlogs"]), (0, "flushed"))


class JailTests(unittest.TestCase):

	def testLongName(self):
		# Just a smoke test for now
		longname = "veryveryverylongname"
		jail = Jail(longname)
		self.assertEqual(jail.name, longname)


class RegexTests(unittest.TestCase):

	def testInit(self):
		# Should raise an Exception upon empty regex
		self.assertRaises(RegexException, Regex, '')
		self.assertRaises(RegexException, Regex, ' ')
		self.assertRaises(RegexException, Regex, '\t')

	def testStr(self):
		# .replace just to guarantee uniform use of ' or " in the %r
		self.assertEqual(str(Regex('a')).replace('"', "'"), "Regex('a')")
		# Class name should be proper
		self.assertTrue(str(FailRegex('<HOST>')).startswith("FailRegex("))

	def testHost(self):
		self.assertRaises(RegexException, FailRegex, '')
		self.assertRaises(RegexException, FailRegex, '^test no group$')
		self.assertTrue(FailRegex('^test <HOST> group$'))
		self.assertTrue(FailRegex('^test <IP4> group$'))
		self.assertTrue(FailRegex('^test <IP6> group$'))
		self.assertTrue(FailRegex('^test <DNS> group$'))
		self.assertTrue(FailRegex('^test id group: ip:port = <F-ID><IP4>(?::<F-PORT/>)?</F-ID>$'))
		self.assertTrue(FailRegex('^test id group: user:\(<F-ID>[^\)]+</F-ID>\)$'))
		self.assertTrue(FailRegex('^test id group: anything = <F-ID/>$'))
		# Testing obscure case when host group might be missing in the matched pattern,
		# e.g. if we made it optional.
		fr = FailRegex('%%<HOST>?')
		self.assertFalse(fr.hasMatched())
		fr.search([('%%',"","")])
		self.assertTrue(fr.hasMatched())
		self.assertRaises(RegexException, fr.getHost)
		# The same as above but using separated IPv4/IPv6 expressions
		fr = FailRegex('%%inet(?:=<F-IP4/>|inet6=<F-IP6/>)?')
		self.assertFalse(fr.hasMatched())
		fr.search([('%%inet=test',"","")])
		self.assertTrue(fr.hasMatched())
		self.assertRaises(RegexException, fr.getHost)
		# Success case: using separated IPv4/IPv6 expressions (no HOST)
		fr = FailRegex('%%(?:inet(?:=<IP4>|6=<IP6>)?|dns=<DNS>?)')
		self.assertFalse(fr.hasMatched())
		fr.search([('%%inet=192.0.2.1',"","")])
		self.assertTrue(fr.hasMatched())
		self.assertEqual(fr.getHost(), '192.0.2.1')
		fr.search([('%%inet6=2001:DB8::',"","")])
		self.assertTrue(fr.hasMatched())
		self.assertEqual(fr.getHost(), '2001:DB8::')
		fr.search([('%%dns=example.com',"","")])
		self.assertTrue(fr.hasMatched())
		self.assertEqual(fr.getHost(), 'example.com')
		# Success case: using user as failure-id
		fr = FailRegex('^test id group: user:\(<F-ID>[^\)]+</F-ID>\)$')
		self.assertFalse(fr.hasMatched())
		fr.search([('test id group: user:(test login name)',"","")])
		self.assertTrue(fr.hasMatched())
		self.assertEqual(fr.getFailID(), 'test login name')


class _BadThread(JailThread):
	def run(self):
		raise RuntimeError('run bad thread exception')


class LoggingTests(LogCaptureTestCase):

	def testGetF2BLogger(self):
		testLogSys = getLogger("fail2ban.some.string.with.name")
		self.assertEqual(testLogSys.parent.name, "fail2ban")
		self.assertEqual(testLogSys.name, "fail2ban.name")

	def testFail2BanExceptHook(self):
		prev_exchook = sys.__excepthook__
		x = []
		sys.__excepthook__ = lambda *args: x.append(args)
		try:
			badThread = _BadThread()
			badThread.start()
			badThread.join()
			self.assertTrue( Utils.wait_for( lambda: len(x) and self._is_logged("Unhandled exception"), 3) )
		finally:
			sys.__excepthook__ = prev_exchook
		self.assertLogged("Unhandled exception")
		self.assertEqual(len(x), 1)
		self.assertEqual(x[0][0], RuntimeError)

	def testStartFailedSockExists(self):
		tmp_files = []
		sock_fd, sock_name = tempfile.mkstemp('fail2ban.sock', 'f2b-test')
		os.close(sock_fd)
		tmp_files.append(sock_name)
		pidfile_fd, pidfile_name = tempfile.mkstemp('fail2ban.pid', 'f2b-test')
		os.close(pidfile_fd)
		tmp_files.append(pidfile_name)
		server = TestServer()
		try:
			server.start(sock_name, pidfile_name, force=False)
			self.assertFalse(server.isStarted())
			self.assertLogged("Server already running")
		finally:
			server.quit()
			for f in tmp_files:
				if os.path.exists(f):
					os.remove(f)


from clientreadertestcase import ActionReader, JailReader, JailsReader, CONFIG_DIR, STOCK

class ServerConfigReaderTests(LogCaptureTestCase):

	def __init__(self, *args, **kwargs):
		super(ServerConfigReaderTests, self).__init__(*args, **kwargs)
		self.__share_cfg = {}

	def setUp(self):
		"""Call before every test case."""
		super(ServerConfigReaderTests, self).setUp()
		self._execCmdLst = []
	
	def tearDown(self):
		"""Call after every test case."""
		super(ServerConfigReaderTests, self).tearDown()

	def _executeCmd(self, realCmd, timeout=60):
		for l in realCmd.split('\n'):
			if not l.startswith('#'):
				logSys.debug('exec-cmd: `%s`', l)
			else:
				logSys.debug(l)
		return True

	def _testExecActions(self, server):
		jails = server._Server__jails
		for jail in jails:
			# print(jail, jails[jail])
			for a in jails[jail].actions:
				action = jails[jail].actions[a]
				logSys.debug('# ' + ('=' * 50))
				logSys.debug('# == %-44s ==', jail + ' - ' + action._name)
				logSys.debug('# ' + ('=' * 50))
				# we can currently test only command actions:
				if not isinstance(action, _actions.CommandAction): continue
				# wrap default command processor, just log if (heavy)debug:
				action.executeCmd = self._executeCmd
				# test start :
				logSys.debug('# === start ==='); self.pruneLog()
				action.start()
				# test ban ip4 :
				logSys.debug('# === ban-ipv4 ==='); self.pruneLog()
				action.ban({'ip': IPAddr('192.0.2.1')})
				# test unban ip4 :
				logSys.debug('# === unban ipv4 ==='); self.pruneLog()
				action.unban({'ip': IPAddr('192.0.2.1')})
				# test ban ip6 :
				logSys.debug('# === ban ipv6 ==='); self.pruneLog()
				action.ban({'ip': IPAddr('2001:DB8::')})
				# test unban ip6 :
				logSys.debug('# === unban ipv6 ==='); self.pruneLog()
				action.unban({'ip': IPAddr('2001:DB8::')})
				# test stop :
				logSys.debug('# === stop ==='); self.pruneLog()
				action.stop()

	if STOCK:

		def testCheckStockJailActions(self):
			# we are running tests from root project dir atm
			jails = JailsReader(basedir=CONFIG_DIR, force_enable=True, share_config=self.__share_cfg)
			self.assertTrue(jails.read())		  # opens fine
			self.assertTrue(jails.getOptions())	  # reads fine
			stream = jails.convert(allow_no_files=True)

			server = TestServer()
			transm = server._Server__transm
			cmdHandler = transm._Transmitter__commandHandler

			# for cmd in stream:
			# 	print(cmd)

			# filter all start commands (we want not start all jails):
			for cmd in stream:
				if cmd[0] != 'start':
					# change to the fast init backend:
					if cmd[0] == 'add':
						cmd[2] = 'polling'
					# change log path to test log of the jail
					# (to prevent "Permission denied" on /var/logs/ for test-user):
					elif len(cmd) > 3 and cmd[0] == 'set' and cmd[2] == 'addlogpath':
						fn = os.path.join(TEST_FILES_DIR, 'logs', cmd[1])
						# fallback to testcase01 if jail has no its own test log-file
						# (should not matter really):
						if not os.path.exists(fn):  # pragma: no cover
							fn = os.path.join(TEST_FILES_DIR, 'testcase01.log')
						cmd[3] = fn
					# if fast add dummy regex to prevent too long compile of all regexp
					# (we don't use it in this test at all):
					elif unittest.F2B.fast and (
						len(cmd) > 3 and cmd[0] in ('set', 'multi-set') and cmd[2] == 'addfailregex'
					): # pragma: no cover
						cmd[0] = "set"
						cmd[3] = "DUMMY-REGEX <HOST>"
					# command to server, use cmdHandler direct instead of `transm.proceed(cmd)`:
					try:
						cmdHandler(cmd)
					except Exception as e:  # pragma: no cover
						self.fail("Command %r has failed. Received %r" % (cmd, e))

			# jails = server._Server__jails
			# for j in jails:
			# 	print(j, jails[j])

			# test default stock actions sepecified in all stock jails:
			if not unittest.F2B.fast:
				self._testExecActions(server)

		def getDefaultJailStream(self, jail, act):
			act = act.replace('%(__name__)s', jail)
			actName, actOpt = JailReader.extractOptions(act)
			stream = [
				['add', jail, 'polling'],
				# ['set', jail, 'addfailregex', 'DUMMY-REGEX <HOST>'],
			]
			action = ActionReader(
				actName, jail, actOpt,
				share_config=self.__share_cfg, basedir=CONFIG_DIR)
			self.assertTrue(action.read())
			action.getOptions({})
			stream.extend(action.convert())
			return stream

		def testCheckStockAllActions(self):
			unittest.F2B.SkipIfFast()
			import glob

			server = TestServer()
			transm = server._Server__transm

			for actCfg in glob.glob(os.path.join(CONFIG_DIR, 'action.d', '*.conf')):
				act = os.path.basename(actCfg).replace('.conf', '')
				# transmit artifical jail with each action to the server:
				stream = self.getDefaultJailStream('j-'+act, act)
				for cmd in stream:
					# command to server:
					ret, res = transm.proceed(cmd)
					self.assertEqual(ret, 0)
				# test executing action commands:
				self._testExecActions(server)


		def testCheckStockCommandActions(self):
			# test cases to check valid ipv4/ipv6 action definition, tuple with (('jail', 'action[params]', 'tests', ...)
			# where tests is a dictionary contains:
			#   'ip4' - should not be found (logged) on ban/unban of IPv6 (negative test),
			#   'ip6' - should not be found (logged) on ban/unban of IPv4 (negative test),
			#   'start', 'stop' - should be found (logged) on action start/stop,
			#   etc.
			testJailsActions = (
				# iptables-multiport --
				('j-w-iptables-mp', 'iptables-multiport[name=%(__name__)s, bantime="10m", port="http,https", protocol="tcp", chain="INPUT"]', {
					'ip4': ('`iptables ', 'icmp-port-unreachable'), 'ip6': ('`ip6tables ', 'icmp6-port-unreachable'),
					'start': (
						"`iptables -w -N f2b-j-w-iptables-mp`",
						"`iptables -w -A f2b-j-w-iptables-mp -j RETURN`",
						"`iptables -w -I INPUT -p tcp -m multiport --dports http,https -j f2b-j-w-iptables-mp`",
						"`ip6tables -w -N f2b-j-w-iptables-mp`",
						"`ip6tables -w -A f2b-j-w-iptables-mp -j RETURN`",
						"`ip6tables -w -I INPUT -p tcp -m multiport --dports http,https -j f2b-j-w-iptables-mp`",
					),
					'stop': (
						"`iptables -w -D INPUT -p tcp -m multiport --dports http,https -j f2b-j-w-iptables-mp`",
						"`iptables -w -F f2b-j-w-iptables-mp`",
						"`iptables -w -X f2b-j-w-iptables-mp`",
						"`ip6tables -w -D INPUT -p tcp -m multiport --dports http,https -j f2b-j-w-iptables-mp`",
						"`ip6tables -w -F f2b-j-w-iptables-mp`",
						"`ip6tables -w -X f2b-j-w-iptables-mp`",
					),
					'ip4-check': (
						r"""`iptables -w -n -L INPUT | grep -q 'f2b-j-w-iptables-mp[ \t]'`""",
					),
					'ip6-check': (
						r"""`ip6tables -w -n -L INPUT | grep -q 'f2b-j-w-iptables-mp[ \t]'`""",
					),
					'ip4-ban': (
						r"`iptables -w -I f2b-j-w-iptables-mp 1 -s 192.0.2.1 -j REJECT --reject-with icmp-port-unreachable`",
					),
					'ip4-unban': (
						r"`iptables -w -D f2b-j-w-iptables-mp -s 192.0.2.1 -j REJECT --reject-with icmp-port-unreachable`",
					),
					'ip6-ban': (
						r"`ip6tables -w -I f2b-j-w-iptables-mp 1 -s 2001:db8:: -j REJECT --reject-with icmp6-port-unreachable`",
					),
					'ip6-unban': (
						r"`ip6tables -w -D f2b-j-w-iptables-mp -s 2001:db8:: -j REJECT --reject-with icmp6-port-unreachable`",
					),					
				}),
				# iptables-allports --
				('j-w-iptables-ap', 'iptables-allports[name=%(__name__)s, bantime="10m", protocol="tcp", chain="INPUT"]', {
					'ip4': ('`iptables ', 'icmp-port-unreachable'), 'ip6': ('`ip6tables ', 'icmp6-port-unreachable'),
					'start': (
						"`iptables -w -N f2b-j-w-iptables-ap`",
						"`iptables -w -A f2b-j-w-iptables-ap -j RETURN`",
						"`iptables -w -I INPUT -p tcp -j f2b-j-w-iptables-ap`",
						"`ip6tables -w -N f2b-j-w-iptables-ap`",
						"`ip6tables -w -A f2b-j-w-iptables-ap -j RETURN`",
						"`ip6tables -w -I INPUT -p tcp -j f2b-j-w-iptables-ap`",
					),
					'stop': (
						"`iptables -w -D INPUT -p tcp -j f2b-j-w-iptables-ap`",
						"`iptables -w -F f2b-j-w-iptables-ap`",
						"`iptables -w -X f2b-j-w-iptables-ap`",
						"`ip6tables -w -D INPUT -p tcp -j f2b-j-w-iptables-ap`",
						"`ip6tables -w -F f2b-j-w-iptables-ap`",
						"`ip6tables -w -X f2b-j-w-iptables-ap`",
					),
					'ip4-check': (
						r"""`iptables -w -n -L INPUT | grep -q 'f2b-j-w-iptables-ap[ \t]'`""",
					),
					'ip6-check': (
						r"""`ip6tables -w -n -L INPUT | grep -q 'f2b-j-w-iptables-ap[ \t]'`""",
					),
					'ip4-ban': (
						r"`iptables -w -I f2b-j-w-iptables-ap 1 -s 192.0.2.1 -j REJECT --reject-with icmp-port-unreachable`",
					),
					'ip4-unban': (
						r"`iptables -w -D f2b-j-w-iptables-ap -s 192.0.2.1 -j REJECT --reject-with icmp-port-unreachable`",
					),
					'ip6-ban': (
						r"`ip6tables -w -I f2b-j-w-iptables-ap 1 -s 2001:db8:: -j REJECT --reject-with icmp6-port-unreachable`",
					),
					'ip6-unban': (
						r"`ip6tables -w -D f2b-j-w-iptables-ap -s 2001:db8:: -j REJECT --reject-with icmp6-port-unreachable`",
					),					
				}),
				# iptables-ipset-proto6 --
				('j-w-iptables-ipset', 'iptables-ipset-proto6[name=%(__name__)s, bantime="10m", port="http", protocol="tcp", chain="INPUT"]', {
					'ip4': (' f2b-j-w-iptables-ipset ',), 'ip6': (' f2b-j-w-iptables-ipset6 ',),
					'start': (
						"`ipset create f2b-j-w-iptables-ipset hash:ip timeout 600`",
						"`iptables -w -I INPUT -p tcp -m multiport --dports http -m set --match-set f2b-j-w-iptables-ipset src -j REJECT --reject-with icmp-port-unreachable`",
						"`ipset create f2b-j-w-iptables-ipset6 hash:ip timeout 600 family inet6`",
						"`ip6tables -w -I INPUT -p tcp -m multiport --dports http -m set --match-set f2b-j-w-iptables-ipset6 src -j REJECT --reject-with icmp6-port-unreachable`",
					),
					'stop': (
						"`iptables -w -D INPUT -p tcp -m multiport --dports http -m set --match-set f2b-j-w-iptables-ipset src -j REJECT --reject-with icmp-port-unreachable`",
						"`ipset flush f2b-j-w-iptables-ipset`",
						"`ipset destroy f2b-j-w-iptables-ipset`",
						"`ip6tables -w -D INPUT -p tcp -m multiport --dports http -m set --match-set f2b-j-w-iptables-ipset6 src -j REJECT --reject-with icmp6-port-unreachable`",
						"`ipset flush f2b-j-w-iptables-ipset6`",
						"`ipset destroy f2b-j-w-iptables-ipset6`",
					),
					'ip4-check': (),
					'ip6-check': (),
					'ip4-ban': (
						r"`ipset add f2b-j-w-iptables-ipset 192.0.2.1 timeout 600 -exist`",
					),
					'ip4-unban': (
						r"`ipset del f2b-j-w-iptables-ipset 192.0.2.1 -exist`",
					),
					'ip6-ban': (
						r"`ipset add f2b-j-w-iptables-ipset6 2001:db8:: timeout 600 -exist`",
					),
					'ip6-unban': (
						r"`ipset del f2b-j-w-iptables-ipset6 2001:db8:: -exist`",
					),					
				}),
				# iptables-ipset-proto6-allports --
				('j-w-iptables-ipset-ap', 'iptables-ipset-proto6-allports[name=%(__name__)s, bantime="10m", chain="INPUT"]', {
					'ip4': (' f2b-j-w-iptables-ipset-ap ',), 'ip6': (' f2b-j-w-iptables-ipset-ap6 ',),
					'start': (
						"`ipset create f2b-j-w-iptables-ipset-ap hash:ip timeout 600`",
						"`iptables -w -I INPUT -m set --match-set f2b-j-w-iptables-ipset-ap src -j REJECT --reject-with icmp-port-unreachable`",
						"`ipset create f2b-j-w-iptables-ipset-ap6 hash:ip timeout 600 family inet6`",
						"`ip6tables -w -I INPUT -m set --match-set f2b-j-w-iptables-ipset-ap6 src -j REJECT --reject-with icmp6-port-unreachable`",
					),
					'stop': (
						"`iptables -w -D INPUT -m set --match-set f2b-j-w-iptables-ipset-ap src -j REJECT --reject-with icmp-port-unreachable`",
						"`ipset flush f2b-j-w-iptables-ipset-ap`",
						"`ipset destroy f2b-j-w-iptables-ipset-ap`",
						"`ip6tables -w -D INPUT -m set --match-set f2b-j-w-iptables-ipset-ap6 src -j REJECT --reject-with icmp6-port-unreachable`",
						"`ipset flush f2b-j-w-iptables-ipset-ap6`",
						"`ipset destroy f2b-j-w-iptables-ipset-ap6`",
					),
					'ip4-check': (),
					'ip6-check': (),
					'ip4-ban': (
						r"`ipset add f2b-j-w-iptables-ipset-ap 192.0.2.1 timeout 600 -exist`",
					),
					'ip4-unban': (
						r"`ipset del f2b-j-w-iptables-ipset-ap 192.0.2.1 -exist`",
					),
					'ip6-ban': (
						r"`ipset add f2b-j-w-iptables-ipset-ap6 2001:db8:: timeout 600 -exist`",
					),
					'ip6-unban': (
						r"`ipset del f2b-j-w-iptables-ipset-ap6 2001:db8:: -exist`",
					),					
				}),
				# iptables --
				('j-w-iptables', 'iptables[name=%(__name__)s, bantime="10m", port="http", protocol="tcp", chain="INPUT"]', {
					'ip4': ('`iptables ', 'icmp-port-unreachable'), 'ip6': ('`ip6tables ', 'icmp6-port-unreachable'),
					'start': (
						"`iptables -w -N f2b-j-w-iptables`",
						"`iptables -w -A f2b-j-w-iptables -j RETURN`",
						"`iptables -w -I INPUT -p tcp --dport http -j f2b-j-w-iptables`",
						"`ip6tables -w -N f2b-j-w-iptables`",
						"`ip6tables -w -A f2b-j-w-iptables -j RETURN`",
						"`ip6tables -w -I INPUT -p tcp --dport http -j f2b-j-w-iptables`",
					),
					'stop': (
						"`iptables -w -D INPUT -p tcp --dport http -j f2b-j-w-iptables`",
						"`iptables -w -F f2b-j-w-iptables`",
						"`iptables -w -X f2b-j-w-iptables`",
						"`ip6tables -w -D INPUT -p tcp --dport http -j f2b-j-w-iptables`",
						"`ip6tables -w -F f2b-j-w-iptables`",
						"`ip6tables -w -X f2b-j-w-iptables`",
					),
					'ip4-check': (
						r"""`iptables -w -n -L INPUT | grep -q 'f2b-j-w-iptables[ \t]'`""",
					),
					'ip6-check': (
						r"""`ip6tables -w -n -L INPUT | grep -q 'f2b-j-w-iptables[ \t]'`""",
					),
					'ip4-ban': (
						r"`iptables -w -I f2b-j-w-iptables 1 -s 192.0.2.1 -j REJECT --reject-with icmp-port-unreachable`",
					),
					'ip4-unban': (
						r"`iptables -w -D f2b-j-w-iptables -s 192.0.2.1 -j REJECT --reject-with icmp-port-unreachable`",
					),
					'ip6-ban': (
						r"`ip6tables -w -I f2b-j-w-iptables 1 -s 2001:db8:: -j REJECT --reject-with icmp6-port-unreachable`",
					),
					'ip6-unban': (
						r"`ip6tables -w -D f2b-j-w-iptables -s 2001:db8:: -j REJECT --reject-with icmp6-port-unreachable`",
					),					
				}),
				# iptables-new --
				('j-w-iptables-new', 'iptables-new[name=%(__name__)s, bantime="10m", port="http", protocol="tcp", chain="INPUT"]', {
					'ip4': ('`iptables ', 'icmp-port-unreachable'), 'ip6': ('`ip6tables ', 'icmp6-port-unreachable'),
					'start': (
						"`iptables -w -N f2b-j-w-iptables-new`",
						"`iptables -w -A f2b-j-w-iptables-new -j RETURN`",
						"`iptables -w -I INPUT -m state --state NEW -p tcp --dport http -j f2b-j-w-iptables-new`",
						"`ip6tables -w -N f2b-j-w-iptables-new`",
						"`ip6tables -w -A f2b-j-w-iptables-new -j RETURN`",
						"`ip6tables -w -I INPUT -m state --state NEW -p tcp --dport http -j f2b-j-w-iptables-new`",
					),
					'stop': (
						"`iptables -w -D INPUT -m state --state NEW -p tcp --dport http -j f2b-j-w-iptables-new`",
						"`iptables -w -F f2b-j-w-iptables-new`",
						"`iptables -w -X f2b-j-w-iptables-new`",
						"`ip6tables -w -D INPUT -m state --state NEW -p tcp --dport http -j f2b-j-w-iptables-new`",
						"`ip6tables -w -F f2b-j-w-iptables-new`",
						"`ip6tables -w -X f2b-j-w-iptables-new`",
					),
					'ip4-check': (
						r"""`iptables -w -n -L INPUT | grep -q 'f2b-j-w-iptables-new[ \t]'`""",
					),
					'ip6-check': (
						r"""`ip6tables -w -n -L INPUT | grep -q 'f2b-j-w-iptables-new[ \t]'`""",
					),
					'ip4-ban': (
						r"`iptables -w -I f2b-j-w-iptables-new 1 -s 192.0.2.1 -j REJECT --reject-with icmp-port-unreachable`",
					),
					'ip4-unban': (
						r"`iptables -w -D f2b-j-w-iptables-new -s 192.0.2.1 -j REJECT --reject-with icmp-port-unreachable`",
					),
					'ip6-ban': (
						r"`ip6tables -w -I f2b-j-w-iptables-new 1 -s 2001:db8:: -j REJECT --reject-with icmp6-port-unreachable`",
					),
					'ip6-unban': (
						r"`ip6tables -w -D f2b-j-w-iptables-new -s 2001:db8:: -j REJECT --reject-with icmp6-port-unreachable`",
					),					
				}),
				# iptables-xt_recent-echo --
				('j-w-iptables-xtre', 'iptables-xt_recent-echo[name=%(__name__)s, bantime="10m", chain="INPUT"]', {
					'ip4': ('`iptables ', '/f2b-j-w-iptables-xtre`'), 'ip6': ('`ip6tables ', '/f2b-j-w-iptables-xtre6`'),
					'start': (
						"`if [ `id -u` -eq 0 ];then iptables -w -I INPUT -m recent --update --seconds 3600 --name f2b-j-w-iptables-xtre -j REJECT --reject-with icmp-port-unreachable;fi`",
						"`if [ `id -u` -eq 0 ];then ip6tables -w -I INPUT -m recent --update --seconds 3600 --name f2b-j-w-iptables-xtre6 -j REJECT --reject-with icmp6-port-unreachable;fi`",
					),
					'stop': (
						"`echo / > /proc/net/xt_recent/f2b-j-w-iptables-xtre`",
						"`if [ `id -u` -eq 0 ];then iptables -w -D INPUT -m recent --update --seconds 3600 --name f2b-j-w-iptables-xtre -j REJECT --reject-with icmp-port-unreachable;fi`",
						"`echo / > /proc/net/xt_recent/f2b-j-w-iptables-xtre6`",
						"`if [ `id -u` -eq 0 ];then ip6tables -w -D INPUT -m recent --update --seconds 3600 --name f2b-j-w-iptables-xtre6 -j REJECT --reject-with icmp6-port-unreachable;fi`",
					),
					'ip4-check': (
						r"`test -e /proc/net/xt_recent/f2b-j-w-iptables-xtre`",
					),
					'ip6-check': (
						r"`test -e /proc/net/xt_recent/f2b-j-w-iptables-xtre6`",
					),
					'ip4-ban': (
						r"`echo +192.0.2.1 > /proc/net/xt_recent/f2b-j-w-iptables-xtre`",
					),
					'ip4-unban': (
						r"`echo -192.0.2.1 > /proc/net/xt_recent/f2b-j-w-iptables-xtre`",
					),
					'ip6-ban': (
						r"`echo +2001:db8:: > /proc/net/xt_recent/f2b-j-w-iptables-xtre6`",
					),
					'ip6-unban': (
						r"`echo -2001:db8:: > /proc/net/xt_recent/f2b-j-w-iptables-xtre6`",
					),
				}),
				# pf default -- multiport on default port (tag <port> set in jail.conf, but not in this test case)
				('j-w-pf', 'pf[name=%(__name__)s]', {
					'ip4': (), 'ip6': (),
					'start': (
						'`echo "table <f2b-j-w-pf> persist counters" | pfctl -f-`',
						'`echo "block proto tcp from <f2b-j-w-pf> to any port <port>" | pfctl -f-`',
					),
					'stop': (
						'`pfctl -sr 2>/dev/null | grep -v f2b-j-w-pf | pfctl -f-`',
						'`pfctl -t f2b-j-w-pf -T flush`',
						'`pfctl -t f2b-j-w-pf -T kill`',
					),
					'ip4-check': ("`pfctl -sr | grep -q f2b-j-w-pf`",),
					'ip6-check': ("`pfctl -sr | grep -q f2b-j-w-pf`",),
					'ip4-ban':   ("`pfctl -t f2b-j-w-pf -T add 192.0.2.1`",),
					'ip4-unban': ("`pfctl -t f2b-j-w-pf -T delete 192.0.2.1`",),
					'ip6-ban':   ("`pfctl -t f2b-j-w-pf -T add 2001:db8::`",),
					'ip6-unban': ("`pfctl -t f2b-j-w-pf -T delete 2001:db8::`",),
				}),
				# pf multiport with custom port --
				('j-w-pf-mp', 'pf[actiontype=<multiport>][name=%(__name__)s, port=http]', {
					'ip4': (), 'ip6': (),
					'start': (
						'`echo "table <f2b-j-w-pf-mp> persist counters" | pfctl -f-`',
						'`echo "block proto tcp from <f2b-j-w-pf-mp> to any port http" | pfctl -f-`',
					),
					'stop': (
						'`pfctl -sr 2>/dev/null | grep -v f2b-j-w-pf-mp | pfctl -f-`',
						'`pfctl -t f2b-j-w-pf-mp -T flush`',
						'`pfctl -t f2b-j-w-pf-mp -T kill`',
					),
					'ip4-check': ("`pfctl -sr | grep -q f2b-j-w-pf-mp`",),
					'ip6-check': ("`pfctl -sr | grep -q f2b-j-w-pf-mp`",),
					'ip4-ban':   ("`pfctl -t f2b-j-w-pf-mp -T add 192.0.2.1`",),
					'ip4-unban': ("`pfctl -t f2b-j-w-pf-mp -T delete 192.0.2.1`",),
					'ip6-ban':   ("`pfctl -t f2b-j-w-pf-mp -T add 2001:db8::`",),
					'ip6-unban': ("`pfctl -t f2b-j-w-pf-mp -T delete 2001:db8::`",),
				}),
				# pf allports --
				('j-w-pf-ap', 'pf[actiontype=<allports>][name=%(__name__)s]', {
					'ip4': (), 'ip6': (),
					'start': (
						'`echo "table <f2b-j-w-pf-ap> persist counters" | pfctl -f-`',
						'`echo "block proto tcp from <f2b-j-w-pf-ap> to any" | pfctl -f-`',
					),
					'stop': (
						'`pfctl -sr 2>/dev/null | grep -v f2b-j-w-pf-ap | pfctl -f-`',
						'`pfctl -t f2b-j-w-pf-ap -T flush`',
						'`pfctl -t f2b-j-w-pf-ap -T kill`',
					),
					'ip4-check': ("`pfctl -sr | grep -q f2b-j-w-pf-ap`",),
					'ip6-check': ("`pfctl -sr | grep -q f2b-j-w-pf-ap`",),
					'ip4-ban':   ("`pfctl -t f2b-j-w-pf-ap -T add 192.0.2.1`",),
					'ip4-unban': ("`pfctl -t f2b-j-w-pf-ap -T delete 192.0.2.1`",),
					'ip6-ban':   ("`pfctl -t f2b-j-w-pf-ap -T add 2001:db8::`",),
					'ip6-unban': ("`pfctl -t f2b-j-w-pf-ap -T delete 2001:db8::`",),
				}),
				# firewallcmd-multiport --
				('j-w-fwcmd-mp', 'firewallcmd-multiport[name=%(__name__)s, bantime="10m", port="http,https", protocol="tcp", chain="INPUT"]', {
					'ip4': (' ipv4 ', 'icmp-port-unreachable'), 'ip6': (' ipv6 ', 'icmp6-port-unreachable'),
					'start': (
						"`firewall-cmd --direct --add-chain ipv4 filter f2b-j-w-fwcmd-mp`",
						"`firewall-cmd --direct --add-rule ipv4 filter f2b-j-w-fwcmd-mp 1000 -j RETURN`",
						"`firewall-cmd --direct --add-rule ipv4 filter INPUT 0 -m conntrack --ctstate NEW -p tcp -m multiport --dports http,https -j f2b-j-w-fwcmd-mp`",
						"`firewall-cmd --direct --add-chain ipv6 filter f2b-j-w-fwcmd-mp`",
						"`firewall-cmd --direct --add-rule ipv6 filter f2b-j-w-fwcmd-mp 1000 -j RETURN`",
						"`firewall-cmd --direct --add-rule ipv6 filter INPUT 0 -m conntrack --ctstate NEW -p tcp -m multiport --dports http,https -j f2b-j-w-fwcmd-mp`",
					),
					'stop': (
						"`firewall-cmd --direct --remove-rule ipv4 filter INPUT 0 -m conntrack --ctstate NEW -p tcp -m multiport --dports http,https -j f2b-j-w-fwcmd-mp`",
						"`firewall-cmd --direct --remove-rules ipv4 filter f2b-j-w-fwcmd-mp`",
						"`firewall-cmd --direct --remove-chain ipv4 filter f2b-j-w-fwcmd-mp`",
						"`firewall-cmd --direct --remove-rule ipv6 filter INPUT 0 -m conntrack --ctstate NEW -p tcp -m multiport --dports http,https -j f2b-j-w-fwcmd-mp`",
						"`firewall-cmd --direct --remove-rules ipv6 filter f2b-j-w-fwcmd-mp`",
						"`firewall-cmd --direct --remove-chain ipv6 filter f2b-j-w-fwcmd-mp`",
					),
					'ip4-check': (
						r"`firewall-cmd --direct --get-chains ipv4 filter | sed -e 's, ,\n,g' | grep -q '^f2b-j-w-fwcmd-mp$'`",
					),
					'ip6-check': (
						r"`firewall-cmd --direct --get-chains ipv6 filter | sed -e 's, ,\n,g' | grep -q '^f2b-j-w-fwcmd-mp$'`",
					),
					'ip4-ban': (
						r"`firewall-cmd --direct --add-rule ipv4 filter f2b-j-w-fwcmd-mp 0 -s 192.0.2.1 -j REJECT --reject-with icmp-port-unreachable`",
					),
					'ip4-unban': (
						r"`firewall-cmd --direct --remove-rule ipv4 filter f2b-j-w-fwcmd-mp 0 -s 192.0.2.1 -j REJECT --reject-with icmp-port-unreachable`",
					),
					'ip6-ban': (
						r"`firewall-cmd --direct --add-rule ipv6 filter f2b-j-w-fwcmd-mp 0 -s 2001:db8:: -j REJECT --reject-with icmp6-port-unreachable`",
					),
					'ip6-unban': (
						r"`firewall-cmd --direct --remove-rule ipv6 filter f2b-j-w-fwcmd-mp 0 -s 2001:db8:: -j REJECT --reject-with icmp6-port-unreachable`",
					),					
				}),
				# firewallcmd-allports --
				('j-w-fwcmd-ap', 'firewallcmd-allports[name=%(__name__)s, bantime="10m", protocol="tcp", chain="INPUT"]', {
					'ip4': (' ipv4 ', 'icmp-port-unreachable'), 'ip6': (' ipv6 ', 'icmp6-port-unreachable'),
					'start': (
						"`firewall-cmd --direct --add-chain ipv4 filter f2b-j-w-fwcmd-ap`",
						"`firewall-cmd --direct --add-rule ipv4 filter f2b-j-w-fwcmd-ap 1000 -j RETURN`",
						"`firewall-cmd --direct --add-rule ipv4 filter INPUT 0 -j f2b-j-w-fwcmd-ap`",
						"`firewall-cmd --direct --add-chain ipv6 filter f2b-j-w-fwcmd-ap`",
						"`firewall-cmd --direct --add-rule ipv6 filter f2b-j-w-fwcmd-ap 1000 -j RETURN`",
						"`firewall-cmd --direct --add-rule ipv6 filter INPUT 0 -j f2b-j-w-fwcmd-ap`",
					),
					'stop': (
						"`firewall-cmd --direct --remove-rule ipv4 filter INPUT 0 -j f2b-j-w-fwcmd-ap`",
						"`firewall-cmd --direct --remove-rules ipv4 filter f2b-j-w-fwcmd-ap`",
						"`firewall-cmd --direct --remove-chain ipv4 filter f2b-j-w-fwcmd-ap`",
						"`firewall-cmd --direct --remove-rule ipv6 filter INPUT 0 -j f2b-j-w-fwcmd-ap`",
						"`firewall-cmd --direct --remove-rules ipv6 filter f2b-j-w-fwcmd-ap`",
						"`firewall-cmd --direct --remove-chain ipv6 filter f2b-j-w-fwcmd-ap`",
					),
					'ip4-check': (
						r"`firewall-cmd --direct --get-chains ipv4 filter | sed -e 's, ,\n,g' | grep -q '^f2b-j-w-fwcmd-ap$'`",
					),
					'ip6-check': (
						r"`firewall-cmd --direct --get-chains ipv6 filter | sed -e 's, ,\n,g' | grep -q '^f2b-j-w-fwcmd-ap$'`",
					),
					'ip4-ban': (
						r"`firewall-cmd --direct --add-rule ipv4 filter f2b-j-w-fwcmd-ap 0 -s 192.0.2.1 -j REJECT --reject-with icmp-port-unreachable`",
					),
					'ip4-unban': (
						r"`firewall-cmd --direct --remove-rule ipv4 filter f2b-j-w-fwcmd-ap 0 -s 192.0.2.1 -j REJECT --reject-with icmp-port-unreachable`",
					),
					'ip6-ban': (
						r"`firewall-cmd --direct --add-rule ipv6 filter f2b-j-w-fwcmd-ap 0 -s 2001:db8:: -j REJECT --reject-with icmp6-port-unreachable`",
					),
					'ip6-unban': (
						r"`firewall-cmd --direct --remove-rule ipv6 filter f2b-j-w-fwcmd-ap 0 -s 2001:db8:: -j REJECT --reject-with icmp6-port-unreachable`",
					),					
				}),
				# firewallcmd-ipset --
				('j-w-fwcmd-ipset', 'firewallcmd-ipset[name=%(__name__)s, bantime="10m", port="http", protocol="tcp", chain="INPUT"]', {
					'ip4': (' f2b-j-w-fwcmd-ipset ',), 'ip6': (' f2b-j-w-fwcmd-ipset6 ',),
					'start': (
						"`ipset create f2b-j-w-fwcmd-ipset hash:ip timeout 600`",
						"`firewall-cmd --direct --add-rule ipv4 filter INPUT 0 -p tcp -m multiport --dports http -m set --match-set f2b-j-w-fwcmd-ipset src -j REJECT --reject-with icmp-port-unreachable`",
						"`ipset create f2b-j-w-fwcmd-ipset6 hash:ip timeout 600`",
						"`firewall-cmd --direct --add-rule ipv6 filter INPUT 0 -p tcp -m multiport --dports http -m set --match-set f2b-j-w-fwcmd-ipset6 src -j REJECT --reject-with icmp6-port-unreachable`",
					),
					'stop': (
						"`firewall-cmd --direct --remove-rule ipv4 filter INPUT 0 -p tcp -m multiport --dports http -m set --match-set f2b-j-w-fwcmd-ipset src -j REJECT --reject-with icmp-port-unreachable`",
						"`ipset flush f2b-j-w-fwcmd-ipset`",
						"`ipset destroy f2b-j-w-fwcmd-ipset`",
						"`firewall-cmd --direct --remove-rule ipv6 filter INPUT 0 -p tcp -m multiport --dports http -m set --match-set f2b-j-w-fwcmd-ipset6 src -j REJECT --reject-with icmp6-port-unreachable`",
						"`ipset flush f2b-j-w-fwcmd-ipset6`",
						"`ipset destroy f2b-j-w-fwcmd-ipset6`",
					),
					'ip4-check': (),
					'ip6-check': (),
					'ip4-ban': (
						r"`ipset add f2b-j-w-fwcmd-ipset 192.0.2.1 timeout 600 -exist`",
					),
					'ip4-unban': (
						r"`ipset del f2b-j-w-fwcmd-ipset 192.0.2.1 -exist`",
					),
					'ip6-ban': (
						r"`ipset add f2b-j-w-fwcmd-ipset6 2001:db8:: timeout 600 -exist`",
					),
					'ip6-unban': (
						r"`ipset del f2b-j-w-fwcmd-ipset6 2001:db8:: -exist`",
					),					
				}),
			)
			server = TestServer()
			transm = server._Server__transm
			cmdHandler = transm._Transmitter__commandHandler

			for jail, act, tests in testJailsActions:
				stream = self.getDefaultJailStream(jail, act)

				# for cmd in stream:
				# 	print(cmd)

				# transmit jail to the server:
				for cmd in stream:
					# command to server:
					ret, res = transm.proceed(cmd)
					self.assertEqual(ret, 0)

			jails = server._Server__jails

			for jail, act, tests in testJailsActions:
				# print(jail, jails[jail])
				for a in jails[jail].actions:
					action = jails[jail].actions[a]
					logSys.debug('# ' + ('=' * 50))
					logSys.debug('# == %-44s ==', jail + ' - ' + action._name)
					logSys.debug('# ' + ('=' * 50))
					self.assertTrue(isinstance(action, _actions.CommandAction))
					# wrap default command processor:
					action.executeCmd = self._executeCmd
					# test start :
					self.pruneLog('# === start ===')
					action.start()
					self.assertLogged(*tests['start'], all=True)
					# test ban ip4 :
					self.pruneLog('# === ban-ipv4 ===')
					action.ban({'ip': IPAddr('192.0.2.1')})
					self.assertLogged(*tests['ip4-check']+tests['ip4-ban'], all=True)
					self.assertNotLogged(*tests['ip6'], all=True)
					# test unban ip4 :
					self.pruneLog('# === unban ipv4 ===')
					action.unban({'ip': IPAddr('192.0.2.1')})
					self.assertLogged(*tests['ip4-check']+tests['ip4-unban'], all=True)
					self.assertNotLogged(*tests['ip6'], all=True)
					# test ban ip6 :
					self.pruneLog('# === ban ipv6 ===')
					action.ban({'ip': IPAddr('2001:DB8::')})
					self.assertLogged(*tests['ip6-check']+tests['ip6-ban'], all=True)
					self.assertNotLogged(*tests['ip4'], all=True)
					# test unban ip6 :
					self.pruneLog('# === unban ipv6 ===')
					action.unban({'ip': IPAddr('2001:DB8::')})
					self.assertLogged(*tests['ip6-check']+tests['ip6-unban'], all=True)
					self.assertNotLogged(*tests['ip4'], all=True)
					# test stop :
					self.pruneLog('# === stop ===')
					action.stop()
					self.assertLogged(*tests['stop'], all=True)

		def _executeMailCmd(self, realCmd, timeout=60):
			# replace pipe to mail with pipe to cat:
			realCmd = re.sub(r'\)\s*\|\s*mail\b([^\n]*)',
				r' echo mail \1 ) | cat', realCmd)
<<<<<<< HEAD
			# replace abuse retrieving (possible no-network), just replace first occurrence of 'dig...':
			realCmd = re.sub(r'\bADDRESSES=\$\(dig\s[^\n]+',
				'ADDRESSES="abuse-1@abuse-test-server, abuse-2@abuse-test-server"', realCmd, 1)
=======
			# replace abuse retrieving (possible no-network):
			realCmd = re.sub(r'[^\n]+\bADDRESSES=\$\(dig\s[^\n]+',
				lambda m: 'ADDRESSES="abuse-1@abuse-test-server, abuse-2@abuse-test-server"', realCmd)
>>>>>>> abd80696
			# execute action:
			return _actions.CommandAction.executeCmd(realCmd, timeout=timeout)

		def testComplexMailActionMultiLog(self):
			testJailsActions = (
				# mail-whois-lines --
				('j-mail-whois-lines', 
					'mail-whois-lines['
					  'name=%(__name__)s, grepopts="-m 1", grepmax=2, mailcmd="mail -s", ' +
						# 2 logs to test grep from multiple logs:
					  'logpath="' + os.path.join(TEST_FILES_DIR, "testcase01.log") + '\n' +
				    '         ' + os.path.join(TEST_FILES_DIR, "testcase01a.log") + '", '
					  '_whois_command="echo \'-- information about <ip> --\'"'
					  ']',
				{
					'ip4-ban': (
						'The IP 87.142.124.10 has just been banned by Fail2Ban after',
						'100 attempts against j-mail-whois-lines.',
						'Here is more information about 87.142.124.10 :',
						'-- information about 87.142.124.10 --',
						'Lines containing failures of 87.142.124.10 (max 2)',
						'testcase01.log:Dec 31 11:59:59 [sshd] error: PAM: Authentication failure for kevin from 87.142.124.10',
						'testcase01a.log:Dec 31 11:55:01 [sshd] error: PAM: Authentication failure for test from 87.142.124.10',
					),
				}),
				# complain --
				('j-complain-abuse', 
					'complain['
					  'name=%(__name__)s, grepopts="-m 1", grepmax=2, mailcmd="mail -s",' +
						# 2 logs to test grep from multiple logs:
					  'logpath="' + os.path.join(TEST_FILES_DIR, "testcase01.log") + '\n' +
				    '         ' + os.path.join(TEST_FILES_DIR, "testcase01a.log") + '", '
					  ']',
				{
					'ip4-ban': (
						'Lines containing failures of 87.142.124.10 (max 2)',
						'testcase01.log:Dec 31 11:59:59 [sshd] error: PAM: Authentication failure for kevin from 87.142.124.10',
						'testcase01a.log:Dec 31 11:55:01 [sshd] error: PAM: Authentication failure for test from 87.142.124.10',
						# both abuse mails should be separated with space:
						'mail -s Abuse from 87.142.124.10 abuse-1@abuse-test-server abuse-2@abuse-test-server',
					),
				}),
			)
			server = TestServer()
			transm = server._Server__transm
			cmdHandler = transm._Transmitter__commandHandler

			for jail, act, tests in testJailsActions:
				stream = self.getDefaultJailStream(jail, act)

				# for cmd in stream:
				# 	print(cmd)

				# transmit jail to the server:
				for cmd in stream:
					# command to server:
					ret, res = transm.proceed(cmd)
					self.assertEqual(ret, 0)

			jails = server._Server__jails

			for jail, act, tests in testJailsActions:
				# print(jail, jails[jail])
				for a in jails[jail].actions:
					action = jails[jail].actions[a]
					logSys.debug('# ' + ('=' * 50))
					logSys.debug('# == %-44s ==', jail + ' - ' + action._name)
					logSys.debug('# ' + ('=' * 50))
					# wrap default command processor:
					action.executeCmd = self._executeMailCmd
					# test ban :
					self.pruneLog('# === ban ===')
					action.ban({'ip': IPAddr('87.142.124.10'), 
						'failures': 100,
					})
					self.assertLogged(*tests['ip4-ban'], all=True)<|MERGE_RESOLUTION|>--- conflicted
+++ resolved
@@ -1645,15 +1645,10 @@
 			# replace pipe to mail with pipe to cat:
 			realCmd = re.sub(r'\)\s*\|\s*mail\b([^\n]*)',
 				r' echo mail \1 ) | cat', realCmd)
-<<<<<<< HEAD
 			# replace abuse retrieving (possible no-network), just replace first occurrence of 'dig...':
 			realCmd = re.sub(r'\bADDRESSES=\$\(dig\s[^\n]+',
-				'ADDRESSES="abuse-1@abuse-test-server, abuse-2@abuse-test-server"', realCmd, 1)
-=======
-			# replace abuse retrieving (possible no-network):
-			realCmd = re.sub(r'[^\n]+\bADDRESSES=\$\(dig\s[^\n]+',
-				lambda m: 'ADDRESSES="abuse-1@abuse-test-server, abuse-2@abuse-test-server"', realCmd)
->>>>>>> abd80696
+				lambda m: 'ADDRESSES="abuse-1@abuse-test-server, abuse-2@abuse-test-server"',
+					realCmd, 1)
 			# execute action:
 			return _actions.CommandAction.executeCmd(realCmd, timeout=timeout)
 
