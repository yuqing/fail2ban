--- conflicted
+++ resolved
@@ -166,12 +166,8 @@
 
 # Match sshd auth errors on OpenSUSE systems
 # failJSON: { "time": "2015-04-16T20:02:50", "match": true , "host": "222.186.21.217", "desc": "Authentication for user failed" }
-<<<<<<< HEAD
-2015-04-16T18:02:50.321974+00:00 host sshd[2716]: pam_unix(sshd:auth): authentication failure; logname= uid=0 euid=0 tty=ssh ruser= rhost=222.186.21.217  user=root
-=======
 2015-04-16T18:02:50.321974+00:00 host sshd[2716]: pam_unix(sshd:auth): authentication failure; logname= uid=0 euid=0 tty=ssh ruser= rhost=222.186.21.217  user=root
 
 # Match invalid user messages with port at the end
 # failJSON: {"time": "2004-10-15T11:35:28", "match": true , "host": "1.2.3.4", "desc": "Invalid user root" }
-Oct 15 11:35:28 somehost sshd[7024]: Invalid user root from 1.2.3.4 port 37220
->>>>>>> 7805f997
+Oct 15 11:35:28 somehost sshd[7024]: Invalid user root from 1.2.3.4 port 37220