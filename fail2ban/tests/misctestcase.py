--- conflicted
+++ resolved
@@ -344,23 +344,6 @@
 			date,
 			datetime.datetime(2007, 1, 25, 16, 0))
 
-<<<<<<< HEAD
-class MyTimeTest(unittest.TestCase):
-
-	def testStr2Seconds(self):
-		# several formats / write styles:
-		str2sec = MyTime.str2seconds
-		self.assertEqual(str2sec('1y6mo30w15d12h35m25s'), 66821725)
-		self.assertEqual(str2sec('2yy 3mo 4ww 10dd 5hh 30mm 20ss'), 74307620)
-		self.assertEqual(str2sec('2 years 3 months 4 weeks 10 days 5 hours 30 minutes 20 seconds'), 74307620)
-		self.assertEqual(str2sec('1 year + 1 month - 1 week + 1 day'), 33669000)
-		self.assertEqual(str2sec('2 * 0.5 yea + 1*1 mon - 3*1/3 wee + 2/2 day - (2*12 hou 3*20 min 80 sec) '), 33578920.0)
-		self.assertEqual(str2sec('2*.5y+1*1mo-3*1/3w+2/2d-(2*12h3*20m80s) '), 33578920.0)
-		self.assertEqual(str2sec('1ye -2mo -3we -4da -5ho -6mi -7se'), 24119633)
-		# month and year in days :
-		self.assertEqual(float(str2sec("1 month")) / 60 / 60 / 24, 30.4375)
-		self.assertEqual(float(str2sec("1 year")) / 60 / 60 / 24, 365.25)
-=======
 	def testAmbiguousDatePattern(self):
 		defDD = DateDetector()
 		defDD.addDefaultTemplate()
@@ -404,4 +387,20 @@
 				self.assertEqual(matched, date[1].group())
 			else:
 				self.assertEqual(date, None)
->>>>>>> f61aa322
+
+
+class MyTimeTest(unittest.TestCase):
+
+	def testStr2Seconds(self):
+		# several formats / write styles:
+		str2sec = MyTime.str2seconds
+		self.assertEqual(str2sec('1y6mo30w15d12h35m25s'), 66821725)
+		self.assertEqual(str2sec('2yy 3mo 4ww 10dd 5hh 30mm 20ss'), 74307620)
+		self.assertEqual(str2sec('2 years 3 months 4 weeks 10 days 5 hours 30 minutes 20 seconds'), 74307620)
+		self.assertEqual(str2sec('1 year + 1 month - 1 week + 1 day'), 33669000)
+		self.assertEqual(str2sec('2 * 0.5 yea + 1*1 mon - 3*1/3 wee + 2/2 day - (2*12 hou 3*20 min 80 sec) '), 33578920.0)
+		self.assertEqual(str2sec('2*.5y+1*1mo-3*1/3w+2/2d-(2*12h3*20m80s) '), 33578920.0)
+		self.assertEqual(str2sec('1ye -2mo -3we -4da -5ho -6mi -7se'), 24119633)
+		# month and year in days :
+		self.assertEqual(float(str2sec("1 month")) / 60 / 60 / 24, 30.4375)
+		self.assertEqual(float(str2sec("1 year")) / 60 / 60 / 24, 365.25)
