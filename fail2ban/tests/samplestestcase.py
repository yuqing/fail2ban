--- conflicted
+++ resolved
@@ -65,12 +65,8 @@
 	def testFilter(self):
 
 		# Check filter exists
-<<<<<<< HEAD
 		filterConf = FilterReader(name, "jail", {}, 
-			basedir=CONFIG_DIR, share_config=unittest.F2B.share_config)
-=======
-		filterConf = FilterReader(name, "jail", {}, basedir=basedir)
->>>>>>> b56f4c53
+			basedir=basedir, share_config=unittest.F2B.share_config)
 		self.assertEqual(filterConf.getFile(), name)
 		self.assertEqual(filterConf.getJailName(), "jail")
 		filterConf.read()
