# emacs: -*- mode: python; py-indent-offset: 4; indent-tabs-mode: t -*-
# vi: set ft=python sts=4 ts=4 sw=4 noet :

# This file is part of Fail2Ban.
#
# Fail2Ban is free software; you can redistribute it and/or modify
# it under the terms of the GNU General Public License as published by
# the Free Software Foundation; either version 2 of the License, or
# (at your option) any later version.
#
# Fail2Ban is distributed in the hope that it will be useful,
# but WITHOUT ANY WARRANTY; without even the implied warranty of
# MERCHANTABILITY or FITNESS FOR A PARTICULAR PURPOSE.  See the
# GNU General Public License for more details.
#
# You should have received a copy of the GNU General Public License
# along with Fail2Ban; if not, write to the Free Software
# Foundation, Inc., 51 Franklin Street, Fifth Floor, Boston, MA  02110-1301, USA.

__author__ = "Cyril Jaquier and Fail2Ban Contributors"
__copyright__ = "Copyright (c) 2004 Cyril Jaquier, 2011-2013 Yaroslav Halchenko"
__license__ = "GPL"

import codecs
import datetime
import fcntl
import logging
import os
import re
import sys
import time

from .failmanager import FailManagerEmpty, FailManager
from .ipdns import DNSUtils, IPAddr
from .ticket import FailTicket
from .jailthread import JailThread
from .datedetector import DateDetector, validateTimeZone
from .mytime import MyTime
from .failregex import FailRegex, Regex, RegexException
from .action import CommandAction
from .utils import Utils
from ..helpers import getLogger, PREFER_ENC

# Gets the instance of the logger.
logSys = getLogger(__name__)

##
# Log reader class.
#
# This class reads a log file and detects login failures or anything else
# that matches a given regular expression. This class is instantiated by
# a Jail object.


class Filter(JailThread):

	##
	# Constructor.
	#
	# Initialize the filter object with default values.
	# @param jail the jail object

	def __init__(self, jail, useDns='warn'):
		JailThread.__init__(self)
		## The jail which contains this filter.
		self.jail = jail
		## The failures manager.
		self.failManager = FailManager()
		## Regular expression pre-filtering matching the failures.
		self.__prefRegex = None
		## The regular expression list matching the failures.
		self.__failRegex = list()
		## The regular expression list with expressions to ignore.
		self.__ignoreRegex = list()
		## Use DNS setting
		self.setUseDns(useDns)
		## The amount of time to look back.
		self.__findTime = 600
		## Ignore own IPs flag:
		self.__ignoreSelf = True
		## The ignore IP list.
		self.__ignoreIpList = []
		## Size of line buffer
		self.__lineBufferSize = 1
		## Line buffer
		self.__lineBuffer = []
		## Store last time stamp, applicable for multi-line
		self.__lastTimeText = ""
		self.__lastDate = None
		## if set, treat log lines without explicit time zone to be in this time zone
		self.__logtimezone = None
		## External command
		self.__ignoreCommand = False
		## Default or preferred encoding (to decode bytes from file or journal):
		self.__encoding = PREFER_ENC
		## Cache temporary holds failures info (used by multi-line for wrapping e. g. conn-id to host):
		self.__mlfidCache = None
		## Error counter (protected, so can be used in filter implementations)
		## if it reached 100 (at once), run-cycle will go idle
		self._errors = 0
		## return raw host (host is not dns):
		self.returnRawHost = False
		## check each regex (used for test purposes):
		self.checkAllRegex = False
		## if true ignores obsolete failures (failure time < now - findTime):
		self.checkFindTime = True
		## Ticks counter
		self.ticks = 0

		self.dateDetector = DateDetector()
		logSys.debug("Created %s", self)

	def __repr__(self):
		return "%s(%r)" % (self.__class__.__name__, self.jail)

	@property
	def jailName(self):
		return (self.jail is not None and self.jail.name or "~jailless~")

	def clearAllParams(self):
		""" Clear all lists/dicts parameters (used by reloading)
		"""
		self.delFailRegex()
		self.delIgnoreRegex()
		self.delIgnoreIP()

	def reload(self, begin=True):
		""" Begin or end of reloading resp. refreshing of all parameters
		"""
		if begin:
			self.clearAllParams()
			if hasattr(self, 'getLogPaths'):
				self._reload_logs = dict((k, 1) for k in self.getLogPaths())
		else:
			if hasattr(self, '_reload_logs'):
				# if it was not reloaded - remove obsolete log file:
				for path in self._reload_logs:
					self.delLogPath(path)
				delattr(self, '_reload_logs')

	@property
	def mlfidCache(self):
		if self.__mlfidCache:
			return self.__mlfidCache
		self.__mlfidCache = Utils.Cache(maxCount=100, maxTime=5*60)
		return self.__mlfidCache

	@property
	def prefRegex(self):
		return self.__prefRegex
	@prefRegex.setter
	def prefRegex(self, value):
		if value:
			self.__prefRegex = Regex(value, useDns=self.__useDns)
		else:
			self.__prefRegex = None

	##
	# Add a regular expression which matches the failure.
	#
	# The regular expression can also match any other pattern than failures
	# and thus can be used for many purporse.
	# @param value the regular expression

	def addFailRegex(self, value):
		multiLine = self.getMaxLines() > 1
		try:
			regex = FailRegex(value, prefRegex=self.__prefRegex, multiline=multiLine,
				useDns=self.__useDns)
			self.__failRegex.append(regex)
		except RegexException as e:
			logSys.error(e)
			raise e

	def delFailRegex(self, index=None):
		try:
			# clear all:
			if index is None:
				del self.__failRegex[:]
				return
			# delete by index:
			del self.__failRegex[index]
		except IndexError:
			logSys.error("Cannot remove regular expression. Index %d is not "
						 "valid", index)

	##
	# Get the regular expressions as list.
	#
	# @return the regular expression list

	def getFailRegex(self):
		return [regex.getRegex() for regex in self.__failRegex]

	##
	# Add the regular expression which matches the failure.
	#
	# The regular expression can also match any other pattern than failures
	# and thus can be used for many purpose.
	# @param value the regular expression

	def addIgnoreRegex(self, value):
		try:
			regex = Regex(value, useDns=self.__useDns)
			self.__ignoreRegex.append(regex)
		except RegexException as e:
			logSys.error(e)
			raise e 

	def delIgnoreRegex(self, index=None):
		try:
			# clear all:
			if index is None:
				del self.__ignoreRegex[:]
				return
			# delete by index:
			del self.__ignoreRegex[index]
		except IndexError:
			logSys.error("Cannot remove regular expression. Index %d is not "
						 "valid", index)

	##
	# Get the regular expression which matches the failure.
	#
	# @return the regular expression

	def getIgnoreRegex(self):
		ignoreRegex = list()
		for regex in self.__ignoreRegex:
			ignoreRegex.append(regex.getRegex())
		return ignoreRegex

	##
	# Set the Use DNS mode
	# @param value the usedns mode

	def setUseDns(self, value):
		if isinstance(value, bool):
			value = {True: 'yes', False: 'no'}[value]
		value = value.lower()			  # must be a string by now
		if not (value in ('yes', 'warn', 'no', 'raw')):
			logSys.error("Incorrect value %r specified for usedns. "
						 "Using safe 'no'", value)
			value = 'no'
		logSys.debug("Setting usedns = %s for %s", value, self)
		self.__useDns = value

	##
	# Get the usedns mode
	# @return the usedns mode

	def getUseDns(self):
		return self.__useDns

	##
	# Set the time needed to find a failure.
	#
	# This value tells the filter how long it has to take failures into
	# account.
	# @param value the time

	def setFindTime(self, value):
		value = MyTime.str2seconds(value)
		self.__findTime = value
		self.failManager.setMaxTime(value)
		logSys.info("  findtime: %s", value)

	##
	# Get the time needed to find a failure.
	#
	# @return the time

	def getFindTime(self):
		return self.__findTime

	##
	# Set the date detector pattern, removing Defaults
	#
	# @param pattern the date template pattern

	def setDatePattern(self, pattern):
		if pattern is None:
			self.dateDetector = None
			return
		else:
			dd = DateDetector()
			dd.default_tz = self.__logtimezone
			if not isinstance(pattern, (list, tuple)):
				pattern = filter(bool, map(str.strip, re.split('\n+', pattern)))
			for pattern in pattern:
				dd.appendTemplate(pattern)
			self.dateDetector = dd

	##
	# Get the date detector pattern, or Default Detectors if not changed
	#
	# @return pattern of the date template pattern

	def getDatePattern(self):
		if self.dateDetector is not None:
			templates = self.dateDetector.templates
			# lazy template init, by first match
			if not len(templates) or len(templates) > 2:
				return None, "Default Detectors"
			elif len(templates):
				if hasattr(templates[0], "pattern"):
					pattern =  templates[0].pattern
				else:
					pattern = None
				return pattern, templates[0].name
		return None

	##
	# Set the log default time zone
	#
	# @param tz the symbolic timezone (for now fixed offset only: UTC[+-]HHMM)

	def setLogTimeZone(self, tz):
		validateTimeZone(tz); # avoid setting of wrong value, but hold original
		self.__logtimezone = tz
		if self.dateDetector: self.dateDetector.default_tz = self.__logtimezone

	##
	# Get the log default timezone
	#
	# @return symbolic timezone (a string)

	def getLogTimeZone(self):
		return self.__logtimezone

	##
	# Set the maximum retry value.
	#
	# @param value the retry value

	def setMaxRetry(self, value):
		self.failManager.setMaxRetry(value)
		logSys.info("  maxRetry: %s", value)

	##
	# Get the maximum retry value.
	#
	# @return the retry value

	def getMaxRetry(self):
		return self.failManager.getMaxRetry()

	##
	# Set the maximum line buffer size.
	#
	# @param value the line buffer size

	def setMaxLines(self, value):
		if int(value) <= 0:
			raise ValueError("maxlines must be integer greater than zero")
		self.__lineBufferSize = int(value)
		logSys.info("  maxLines: %i", self.__lineBufferSize)

	##
	# Get the maximum line buffer size.
	#
	# @return the line buffer size

	def getMaxLines(self):
		return self.__lineBufferSize

	##
	# Set the log file encoding
	#
	# @param encoding the encoding used with log files

	def setLogEncoding(self, encoding):
		if encoding.lower() == "auto":
			encoding = PREFER_ENC
		codecs.lookup(encoding) # Raise LookupError if invalid codec
		self.__encoding = encoding
		logSys.info("  encoding: %s", encoding)
		return encoding

	##
	# Get the log file encoding
	#
	# @return log encoding value

	def getLogEncoding(self):
		return self.__encoding

	##
	# Main loop.
	#
	# This function is the main loop of the thread. It checks if the
	# file has been modified and looks for failures.
	# @return True when the thread exits nicely

	def run(self): # pragma: no cover
		raise Exception("run() is abstract")

	##
	# Set external command, for ignoredips
	#

	def setIgnoreCommand(self, command):
		self.__ignoreCommand = command

	##
	# Get external command, for ignoredips
	#

	def getIgnoreCommand(self):
		return self.__ignoreCommand

	##
	# Ban an IP - http://blogs.buanzo.com.ar/2009/04/fail2ban-patch-ban-ip-address-manually.html
	# Arturo 'Buanzo' Busleiman <buanzo@buanzo.com.ar>
	#
	# to enable banip fail2ban-client BAN command

	def addBannedIP(self, ip):
		if not isinstance(ip, IPAddr):
			ip = IPAddr(ip)
		if self.inIgnoreIPList(ip):
			logSys.warning('Requested to manually ban an ignored IP %s. User knows best. Proceeding to ban it.', ip)

		unixTime = MyTime.time()
		self.failManager.addFailure(FailTicket(ip, unixTime), self.failManager.getMaxRetry())

		# Perform the banning of the IP now.
		try: # pragma: no branch - exception is the only way out
			while True:
				ticket = self.failManager.toBan(ip)
				self.jail.putFailTicket(ticket)
		except FailManagerEmpty:
			self.failManager.cleanup(MyTime.time())

		return ip

	##
	# Ignore own IP/DNS.
	#
	@property
	def ignoreSelf(self):
		return self.__ignoreSelf

	@ignoreSelf.setter
	def ignoreSelf(self, value):
		self.__ignoreSelf = value

	##
	# Add an IP/DNS to the ignore list.
	#
	# IP addresses in the ignore list are not taken into account
	# when finding failures. CIDR mask and DNS are also accepted.
	# @param ip IP address to ignore

	def addIgnoreIP(self, ipstr):
		# An empty string is always false
		if ipstr == "":
			return
		# Create IP address object
		ip = IPAddr(ipstr)
		# Avoid exact duplicates
		if ip in self.__ignoreIpList:
			logSys.warn("  Ignore duplicate %r (%r), already in ignore list", ip, ipstr)
			return
		# log and append to ignore list
		logSys.debug("  Add %r to ignore list (%r)", ip, ipstr)
		self.__ignoreIpList.append(ip)

	def delIgnoreIP(self, ip=None):
		# clear all:
		if ip is None:
			del self.__ignoreIpList[:]
			return
		# delete by ip:
		logSys.debug("  Remove %r from ignore list", ip)
		self.__ignoreIpList.remove(ip)

	def logIgnoreIp(self, ip, log_ignore, ignore_source="unknown source"):
		if log_ignore:
			logSys.info("[%s] Ignore %s by %s", self.jailName, ip, ignore_source)

	def getIgnoreIP(self):
		return self.__ignoreIpList

	##
	# Check if IP address/DNS is in the ignore list.
	#
	# Check if the given IP address matches an IP address/DNS or a CIDR
	# mask in the ignore list.
	# @param ip IP address object
	# @return True if IP address is in ignore list

	def inIgnoreIPList(self, ip, log_ignore=False):
		if not isinstance(ip, IPAddr):
			ip = IPAddr(ip)

		# check own IPs should be ignored and 'ip' is self IP:
		if self.__ignoreSelf and ip in DNSUtils.getSelfIPs():
			return True

		for net in self.__ignoreIpList:
			# check if the IP is covered by ignore IP
			if ip.isInNet(net):
				self.logIgnoreIp(ip, log_ignore, ignore_source=("ip" if net.isValid else "dns"))
				return True

		if self.__ignoreCommand:
			command = CommandAction.replaceTag(self.__ignoreCommand, { 'ip': ip } )
			logSys.debug('ignore command: %s', command)
			ret, ret_ignore = CommandAction.executeCmd(command, success_codes=(0, 1))
			ret_ignore = ret and ret_ignore == 0
			self.logIgnoreIp(ip, log_ignore and ret_ignore, ignore_source="command")
			return ret_ignore

		return False

	def processLine(self, line, date=None):
		"""Split the time portion from log msg and return findFailures on them
		"""
		if date:
			tupleLine = line
		else:
			l = line.rstrip('\r\n')
			logSys.log(7, "Working on line %r", line)

			(timeMatch, template) = self.dateDetector.matchTime(l)
			if timeMatch:
				tupleLine  = (
					l[:timeMatch.start(1)],
					l[timeMatch.start(1):timeMatch.end(1)],
					l[timeMatch.end(1):],
					(timeMatch, template)
				)
			else:
				tupleLine = (l, "", "", None)

		# save last line (lazy convert of process line tuple to string on demand):
		self.processedLine = lambda: "".join(tupleLine[::2])
		return self.findFailure(tupleLine, date)

	def processLineAndAdd(self, line, date=None):
		"""Processes the line for failures and populates failManager
		"""
		try:
			for element in self.processLine(line, date):
				ip = element[1]
				unixTime = element[2]
				fail = element[3]
				logSys.debug("Processing line with time:%s and ip:%s", 
						unixTime, ip)
				if self.inIgnoreIPList(ip, log_ignore=True):
					continue
				logSys.info(
					"[%s] Found %s - %s", self.jailName, ip, datetime.datetime.fromtimestamp(unixTime).strftime("%Y-%m-%d %H:%M:%S")
				)
				tick = FailTicket(ip, unixTime, data=fail)
				self.failManager.addFailure(tick)
			# reset (halve) error counter (successfully processed line):
			if self._errors:
				self._errors //= 2
		except Exception as e:
			logSys.error("Failed to process line: %r, caught exception: %r", line, e,
				exc_info=logSys.getEffectiveLevel()<=logging.DEBUG)
			# incr common error counter:
			self.commonError()

	def commonError(self):
		# incr error counter, stop processing (going idle) after 100th error :
		self._errors += 1
		# sleep a little bit (to get around time-related errors):
		time.sleep(self.sleeptime)
		if self._errors >= 100:
			logSys.error("Too many errors at once (%s), going idle", self._errors)
			self._errors //= 2
			self.idle = True

	##
	# Returns true if the line should be ignored.
	#
	# Uses ignoreregex.
	# @param line: the line
	# @return: a boolean

	def ignoreLine(self, tupleLines):
		buf = Regex._tupleLinesBuf(tupleLines)
		for ignoreRegexIndex, ignoreRegex in enumerate(self.__ignoreRegex):
			ignoreRegex.search(buf, tupleLines)
			if ignoreRegex.hasMatched():
				return ignoreRegexIndex
		return None

	def _updateUsers(self, fail, user=()):
		users = fail.get('users')
		# only for regex contains user:
		if user:
			if not users:
				fail['users'] = users = set()
			users.add(user)
			return users
		return None

	# # ATM incremental (non-empty only) merge deactivated ...
	# @staticmethod
	# def _updateFailure(self, mlfidGroups, fail):
	# 	# reset old failure-ids when new types of id available in this failure:
	# 	fids = set()
	# 	for k in ('fid', 'ip4', 'ip6', 'dns'):
	# 		if fail.get(k):
	# 			fids.add(k)
	# 	if fids:
	# 		for k in ('fid', 'ip4', 'ip6', 'dns'):
	# 			if k not in fids:
	# 				try:
	# 					del mlfidGroups[k]
	# 				except:
	# 					pass
	# 	# update not empty values:
	# 	mlfidGroups.update(((k,v) for k,v in fail.iteritems() if v))

	def _mergeFailure(self, mlfid, fail, failRegex):
		mlfidFail = self.mlfidCache.get(mlfid) if self.__mlfidCache else None
		users = None
		nfflgs = 0
		if fail.get('nofail'): nfflgs |= 1
		if fail.get('mlfforget'): nfflgs |= 2
		# if multi-line failure id (connection id) known:
		if mlfidFail:
			mlfidGroups = mlfidFail[1]
			# update users set (hold all users of connect):
			users = self._updateUsers(mlfidGroups, fail.get('user'))
			# be sure we've correct current state ('nofail' only from last failure)
			try:
				del mlfidGroups['nofail']
			except KeyError:
				pass
			# # ATM incremental (non-empty only) merge deactivated (for future version only),
			# # it can be simulated using alternate value tags, like <F-ALT_VAL>...</F-ALT_VAL>,
			# # so previous value 'val' will be overwritten only if 'alt_val' is not empty...		
			# _updateFailure(mlfidGroups, fail)
			#
			# overwrite multi-line failure with all values, available in fail:
			mlfidGroups.update(fail)
			# new merged failure data:
			fail = mlfidGroups
			# if forget (disconnect/reset) - remove cached entry:
			if nfflgs & 2:
				self.mlfidCache.unset(mlfid)
		elif not (nfflgs & 2): # not mlfforget
			users = self._updateUsers(fail, fail.get('user'))
			mlfidFail = [self.__lastDate, fail]
			self.mlfidCache.set(mlfid, mlfidFail)
		# check users in order to avoid reset failure by multiple logon-attempts:
		if users and len(users) > 1:
			# we've new user, reset 'nofail' because of multiple users attempts:
			try:
				del fail['nofail']
			except KeyError:
				pass
		# merge matches:
		if not fail.get('nofail'): # current state (corresponding users)
			try:
				m = fail.pop("nofail-matches")
				m += fail.get("matches", [])
			except KeyError:
				m = fail.get("matches", [])
			if not (nfflgs & 2): # not mlfforget:
				m += failRegex.getMatchedTupleLines()
			fail["matches"] = m
		elif not (nfflgs & 2) and (nfflgs & 1): # not mlfforget and nofail:
			fail["nofail-matches"] = fail.get("nofail-matches", []) + failRegex.getMatchedTupleLines()
		# return merged:
		return fail


	##
	# Finds the failure in a line given split into time and log parts.
	#
	# Uses the failregex pattern to find it and timeregex in order
	# to find the logging time.
	# @return a dict with IP and timestamp.

	def findFailure(self, tupleLine, date=None):
		failList = list()

		ll = logSys.getEffectiveLevel()
		returnRawHost = self.returnRawHost
		cidr = IPAddr.CIDR_UNSPEC
		if self.__useDns == "raw":
			returnRawHost = True
			cidr = IPAddr.CIDR_RAW

		# Checks if we mut ignore this line.
		if self.ignoreLine([tupleLine[::2]]) is not None:
			# The ignoreregex matched. Return.
			if ll <= 7: logSys.log(7, "Matched ignoreregex and was \"%s\" ignored",
				"".join(tupleLine[::2]))
			return failList

		timeText = tupleLine[1]
		if date:
			self.__lastTimeText = timeText
			self.__lastDate = date
		elif timeText:

			dateTimeMatch = self.dateDetector.getTime(timeText, tupleLine[3])

			if dateTimeMatch is None:
				logSys.error("findFailure failed to parse timeText: %s", timeText)
				date = self.__lastDate

			else:
				# Lets get the time part
				date = dateTimeMatch[0]

				self.__lastTimeText = timeText
				self.__lastDate = date
		else:
			timeText = self.__lastTimeText or "".join(tupleLine[::2])
			date = self.__lastDate

		if self.checkFindTime and date is not None and date < MyTime.time() - self.getFindTime():
			if ll <= 5: logSys.log(5, "Ignore line since time %s < %s - %s", 
				date, MyTime.time(), self.getFindTime())
			return failList

		if self.__lineBufferSize > 1:
			orgBuffer = self.__lineBuffer = (
				self.__lineBuffer + [tupleLine[:3]])[-self.__lineBufferSize:]
		else:
			orgBuffer = self.__lineBuffer = [tupleLine[:3]]
		if ll <= 5: logSys.log(5, "Looking for match of %r", self.__lineBuffer)
		buf = Regex._tupleLinesBuf(self.__lineBuffer)

		# Pre-filter fail regex (if available):
		preGroups = {}
		if self.__prefRegex:
			if ll <= 5: logSys.log(5, "  Looking for prefregex %r", self.__prefRegex.getRegex())
			self.__prefRegex.search(buf, self.__lineBuffer)
			if not self.__prefRegex.hasMatched():
				if ll <= 5: logSys.log(5, "  Prefregex not matched")
				return failList
			preGroups = self.__prefRegex.getGroups()
			if ll <= 7: logSys.log(7, "  Pre-filter matched %s", preGroups)
			repl = preGroups.get('content')
			# Content replacement:
			if repl:
				del preGroups['content']
				self.__lineBuffer, buf = [('', '', repl)], None

		# Iterates over all the regular expressions.
		for failRegexIndex, failRegex in enumerate(self.__failRegex):
<<<<<<< HEAD
			# retrieve failure-id, host, etc from failure match:
			try:
				if logSys.getEffectiveLevel() <= logging.HEAVYDEBUG: # pragma: no cover
					logSys.log(5, "  Looking for failregex %d - %r", failRegexIndex, failRegex.getRegex())
				failRegex.search(self.__lineBuffer, orgBuffer)
				if not failRegex.hasMatched():
					continue
				# current failure data (matched group dict):
				fail = failRegex.getGroups()
				# The failregex matched.
				logSys.log(7, "  Matched failregex %d: %s", failRegexIndex, fail)
=======
			try:
				# buffer from tuples if changed: 
				if buf is None:
					buf = Regex._tupleLinesBuf(self.__lineBuffer)
				if ll <= 5: logSys.log(5, "  Looking for failregex %d - %r", failRegexIndex, failRegex.getRegex())
				failRegex.search(buf, orgBuffer)
				if not failRegex.hasMatched():
					continue
				# The failregex matched.
				if ll <= 7: logSys.log(7, "  Matched failregex %d: %s", failRegexIndex, failRegex.getGroups())
>>>>>>> 50d7c649
				# Checks if we must ignore this match.
				if self.ignoreLine(failRegex.getMatchedTupleLines()) \
						is not None:
					# The ignoreregex matched. Remove ignored match.
<<<<<<< HEAD
					self.__lineBuffer = failRegex.getUnmatchedTupleLines()
					logSys.log(7, "  Matched ignoreregex and was ignored")
=======
					self.__lineBuffer, buf = failRegex.getUnmatchedTupleLines(), None
					if ll <= 7: logSys.log(7, "  Matched ignoreregex and was ignored")
>>>>>>> 50d7c649
					if not self.checkAllRegex:
						break
					else:
						continue
				if date is None:
					logSys.warning(
						"Found a match for %r but no valid date/time "
						"found for %r. Please try setting a custom "
						"date pattern (see man page jail.conf(5)). "
						"If format is complex, please "
						"file a detailed issue on"
						" https://github.com/fail2ban/fail2ban/issues "
						"in order to get support for this format.",
						 "\n".join(failRegex.getMatchedLines()), timeText)
					continue
<<<<<<< HEAD
				# we should check all regex (bypass on multi-line, otherwise too complex):
				if not self.checkAllRegex or self.getMaxLines() > 1:
					self.__lineBuffer = failRegex.getUnmatchedTupleLines()
				# merge data if multi-line failure:
=======
				self.__lineBuffer, buf = failRegex.getUnmatchedTupleLines(), None
				# retrieve failure-id, host, etc from failure match:
>>>>>>> 50d7c649
				raw = returnRawHost
				if preGroups:
					currFail, fail = fail, preGroups.copy()
					fail.update(currFail)
				# first try to check we have mlfid case (caching of connection id by multi-line):
				mlfid = fail.get('mlfid')
				if mlfid is not None:
					fail = self._mergeFailure(mlfid, fail, failRegex)
					# bypass if no-failure case:
					if fail.get('nofail'):
<<<<<<< HEAD
						# if not users or len(users) <= 1:
						logSys.log(7, "Nofail by mlfid %r in regex %s: %s",
=======
						if ll <= 7: logSys.log(7, "Nofail by mlfid %r in regex %s: %s",
>>>>>>> 50d7c649
							mlfid, failRegexIndex, fail.get('mlfforget', "waiting for failure"))
						if not self.checkAllRegex: return failList
				else:
					# matched lines:
					fail["matches"] = fail.get("matches", []) + failRegex.getMatchedTupleLines()
				# failure-id:
				fid = fail.get('fid')
				# ip-address or host:
				host = fail.get('ip4')
				if host is not None:
					cidr = IPAddr.FAM_IPv4
					raw = True
				else:
					host = fail.get('ip6')
					if host is not None:
						cidr = IPAddr.FAM_IPv6
						raw = True
				if host is None:
					host = fail.get('dns')
					if host is None:
						# first try to check we have mlfid case (cache connection id):
						if fid is None and mlfid is None:
								# if no failure-id also (obscure case, wrong regex), throw error inside getFailID:
								fid = failRegex.getFailID()
						host = fid
						cidr = IPAddr.CIDR_RAW
				# if mlfid case (not failure):
				if host is None:
					if ll <= 7: logSys.log(7, "No failure-id by mlfid %r in regex %s: %s",
						mlfid, failRegexIndex, fail.get('mlfforget', "waiting for identifier"))
					if not self.checkAllRegex: return failList
					ips = [None]
				# if raw - add single ip or failure-id,
				# otherwise expand host to multiple ips using dns (or ignore it if not valid):
				elif raw:
					ip = IPAddr(host, cidr)
					# check host equal failure-id, if not - failure with complex id:
					if fid is not None and fid != host:
						ip = IPAddr(fid, IPAddr.CIDR_RAW)
					ips = [ip]
				# otherwise, try to use dns conversion:
				else:
					ips = DNSUtils.textToIp(host, self.__useDns)
				# append failure with match to the list:
				for ip in ips:
					failList.append([failRegexIndex, ip, date, fail])
				if not self.checkAllRegex:
					break
			except RegexException as e: # pragma: no cover - unsure if reachable
				logSys.error(e)
		return failList

	def status(self, flavor="basic"):
		"""Status of failures detected by filter.
		"""
		ret = [("Currently failed", self.failManager.size()),
		       ("Total failed", self.failManager.getFailTotal())]
		return ret


class FileFilter(Filter):

	def __init__(self, jail, **kwargs):
		Filter.__init__(self, jail, **kwargs)
		## The log file path.
		self.__logs = dict()
		self.__autoSeek = dict()

	##
	# Add a log file path
	#
	# @param path log file path

	def addLogPath(self, path, tail=False, autoSeek=True):
		if path in self.__logs:
			if hasattr(self, '_reload_logs') and path in self._reload_logs:
				del self._reload_logs[path]
			else:
				logSys.error(path + " already exists")
		else:
			log = FileContainer(path, self.getLogEncoding(), tail)
			db = self.jail.database
			if db is not None:
				lastpos = db.addLog(self.jail, log)
				if lastpos and not tail:
					log.setPos(lastpos)
			self.__logs[path] = log
			logSys.info("Added logfile: %r (pos = %s, hash = %s)" , path, log.getPos(), log.getHash())
			if autoSeek:
				# if default, seek to "current time" - "find time":
				if isinstance(autoSeek, bool):
					autoSeek = MyTime.time() - self.getFindTime()
				self.__autoSeek[path] = autoSeek
			self._addLogPath(path)			# backend specific

	def _addLogPath(self, path):
		# nothing to do by default
		# to be overridden by backends
		pass

	##
	# Delete a log path
	#
	# @param path the log file to delete

	def delLogPath(self, path):
		try:
			log = self.__logs.pop(path)
		except KeyError:
			return
		db = self.jail.database
		if db is not None:
			db.updateLog(self.jail, log)
		logSys.info("Removed logfile: %r", path)
		self._delLogPath(path)
		return

	def _delLogPath(self, path): # pragma: no cover - overwritten function
		# nothing to do by default
		# to be overridden by backends
		pass

	##
	# Get the log file names
	#
	# @return log paths

	def getLogPaths(self):
		return self.__logs.keys()

	##
	# Get the log containers
	#
	# @return log containers

	def getLogs(self):
		return self.__logs.values()

	##
	# Get the count of log containers
	#
	# @return count of log containers

	def getLogCount(self):
		return len(self.__logs)

	##
	# Check whether path is already monitored.
	#
	# @param path The path
	# @return True if the path is already monitored else False

	def containsLogPath(self, path):
		return path in self.__logs

	##
	# Set the log file encoding
	#
	# @param encoding the encoding used with log files

	def setLogEncoding(self, encoding):
		encoding = super(FileFilter, self).setLogEncoding(encoding)
		for log in self.__logs.itervalues():
			log.setEncoding(encoding)

	def getLog(self, path):
		return self.__logs.get(path, None)

	##
	# Gets all the failure in the log file.
	#
	# Gets all the failure in the log file which are newer than
	# MyTime.time()-self.findTime. When a failure is detected, a FailTicket
	# is created and is added to the FailManager.

	def getFailures(self, filename):
		log = self.getLog(filename)
		if log is None:
			logSys.error("Unable to get failures in %s", filename)
			return False
		# We should always close log (file), otherwise may be locked (log-rotate, etc.)
		try:
			# Try to open log file.
			try:
				has_content = log.open()
			# see http://python.org/dev/peps/pep-3151/
			except IOError as e:
				logSys.error("Unable to open %s", filename)
				if e.errno != 2: # errno.ENOENT
					logSys.exception(e)
				return False
			except OSError as e: # pragma: no cover - requires race condition to trigger this
				logSys.error("Error opening %s", filename)
				logSys.exception(e)
				return False
			except Exception as e: # pragma: no cover - Requires implementation error in FileContainer to generate
				logSys.error("Internal error in FileContainer open method - please report as a bug to https://github.com/fail2ban/fail2ban/issues")
				logSys.exception(e)
				return False

			# seek to find time for first usage only (prevent performance decline with polling of big files)
			if self.__autoSeek.get(filename):
				startTime = self.__autoSeek[filename]
				del self.__autoSeek[filename]
				# prevent completely read of big files first time (after start of service), 
				# initial seek to start time using half-interval search algorithm:
				try:
					self.seekToTime(log, startTime)
				except Exception as e: # pragma: no cover
					logSys.error("Error during seek to start time in \"%s\"", filename)
					raise
					logSys.exception(e)
					return False

			if has_content:
				while not self.idle:
					line = log.readline()
					if not line or not self.active:
						# The jail reached the bottom or has been stopped
						break
					self.processLineAndAdd(line)
		finally:
			log.close()
		db = self.jail.database
		if db is not None:
			db.updateLog(self.jail, log)
		return True

	##
	# Seeks to line with date (search using half-interval search algorithm), to start polling from it
	#

	def seekToTime(self, container, date, accuracy=3):
		fs = container.getFileSize()
		if logSys.getEffectiveLevel() <= logging.DEBUG:
			logSys.debug("Seek to find time %s (%s), file size %s", date, 
				datetime.datetime.fromtimestamp(date).strftime("%Y-%m-%d %H:%M:%S"), fs)
		minp = container.getPos()
		maxp = fs
		tryPos = minp
		lastPos = -1
		foundPos = 0
		foundTime = None
		cntr = 0
		unixTime = None
		movecntr = accuracy
		while maxp > minp:
			if tryPos is None:
				pos = int(minp + (maxp - minp) / 2)
			else:
				pos, tryPos = tryPos, None
			# because container seek will go to start of next line (minus CRLF):
			pos = max(0, pos-2)
			seekpos = pos = container.seek(pos)
			cntr += 1
			# within next 5 lines try to find any legal datetime:
			lncntr = 5;
			dateTimeMatch = None
			nextp = None
			while True:
				line = container.readline()
				if not line:
					break
				(timeMatch, template) = self.dateDetector.matchTime(line)
				if timeMatch:
					dateTimeMatch = self.dateDetector.getTime(
						line[timeMatch.start():timeMatch.end()],
						(timeMatch, template))
				else:
					nextp = container.tell()
					if nextp > maxp:
						pos = seekpos
						break
					pos = nextp
				if not dateTimeMatch and lncntr:
					lncntr -= 1
					continue
				break
		 	# not found at this step - stop searching
			if dateTimeMatch:
				unixTime = dateTimeMatch[0]
				if unixTime >= date:
					if foundTime is None or unixTime <= foundTime:
						foundPos = pos
						foundTime = unixTime
					if pos == maxp:
						pos = seekpos
					if pos < maxp:
						maxp = pos
				else:
					if foundTime is None or unixTime >= foundTime:
						foundPos = pos
						foundTime = unixTime
					if nextp is None:
						nextp = container.tell()
					pos = nextp
					if pos > minp:
						minp = pos
			# if we can't move (position not changed)
			if pos == lastPos:
				movecntr -= 1
				if movecntr <= 0:
		 			break
				# we have found large area without any date matched 
				# or end of search - try min position (because can be end of previous line):
				if minp != lastPos:
					lastPos = tryPos = minp
					continue
				break
			lastPos = pos
		# always use smallest pos, that could be found:
		foundPos = container.seek(minp, False)
		container.setPos(foundPos)
		if logSys.getEffectiveLevel() <= logging.DEBUG:
			logSys.debug("Position %s from %s, found time %s (%s) within %s seeks", lastPos, fs, foundTime, 
				(datetime.datetime.fromtimestamp(foundTime).strftime("%Y-%m-%d %H:%M:%S") if foundTime is not None else ''), cntr)
		
	def status(self, flavor="basic"):
		"""Status of Filter plus files being monitored.
		"""
		ret = super(FileFilter, self).status(flavor=flavor)
		path = self.__logs.keys()
		ret.append(("File list", path))
		return ret

	def stop(self):
		"""Stop monitoring of log-file(s)
		"""
		# stop files monitoring:
		for path in self.__logs.keys():
			self.delLogPath(path)
		# stop thread:
		super(Filter, self).stop()

##
# FileContainer class.
#
# This class manages a file handler and takes care of log rotation detection.
# In order to detect log rotation, the hash (MD5) of the first line of the file
# is computed and compared to the previous hash of this line.

try:
	import hashlib
	try:
		md5sum = hashlib.md5
		# try to use it (several standards like FIPS forbid it):
		md5sum(' ').hexdigest()
	except: # pragma: no cover
		md5sum = hashlib.sha1
except ImportError: # pragma: no cover
	# hashlib was introduced in Python 2.5.  For compatibility with those
	# elderly Pythons, import from md5
	import md5
	md5sum = md5.new


class FileContainer:

	def __init__(self, filename, encoding, tail = False):
		self.__filename = filename
		self.setEncoding(encoding)
		self.__tail = tail
		self.__handler = None
		# Try to open the file. Raises an exception if an error occurred.
		handler = open(filename, 'rb')
		stats = os.fstat(handler.fileno())
		self.__ino = stats.st_ino
		try:
			firstLine = handler.readline()
			# Computes the MD5 of the first line.
			self.__hash = md5sum(firstLine).hexdigest()
			# Start at the beginning of file if tail mode is off.
			if tail:
				handler.seek(0, 2)
				self.__pos = handler.tell()
			else:
				self.__pos = 0
		finally:
			handler.close()

	def getFileName(self):
		return self.__filename

	def getFileSize(self):
		return os.path.getsize(self.__filename);

	def setEncoding(self, encoding):
		codecs.lookup(encoding) # Raises LookupError if invalid
		self.__encoding = encoding

	def getEncoding(self):
		return self.__encoding

	def getHash(self):
		return self.__hash

	def getPos(self):
		return self.__pos

	def setPos(self, value):
		self.__pos = value

	def open(self):
		self.__handler = open(self.__filename, 'rb')
		# Set the file descriptor to be FD_CLOEXEC
		fd = self.__handler.fileno()
		flags = fcntl.fcntl(fd, fcntl.F_GETFD)
		fcntl.fcntl(fd, fcntl.F_SETFD, flags | fcntl.FD_CLOEXEC)
		# Stat the file before even attempting to read it
		stats = os.fstat(self.__handler.fileno())
		if not stats.st_size:
			# yoh: so it is still an empty file -- nothing should be
			#      read from it yet
			# print "D: no content -- return"
			return False
		firstLine = self.__handler.readline()
		# Computes the MD5 of the first line.
		myHash = md5sum(firstLine).hexdigest()
		## print "D: fn=%s hashes=%s/%s inos=%s/%s pos=%s rotate=%s" % (
		## 	self.__filename, self.__hash, myHash, stats.st_ino, self.__ino, self.__pos,
		## 	self.__hash != myHash or self.__ino != stats.st_ino)
		## sys.stdout.flush()
		# Compare hash and inode
		if self.__hash != myHash or self.__ino != stats.st_ino:
			logSys.log(logging.MSG, "Log rotation detected for %s", self.__filename)
			self.__hash = myHash
			self.__ino = stats.st_ino
			self.__pos = 0
		# Sets the file pointer to the last position.
		self.__handler.seek(self.__pos)
		return True

	def seek(self, offs, endLine=True):
		h = self.__handler
		# seek to given position
		h.seek(offs, 0)
		# goto end of next line
		if offs and endLine:
			h.readline()
		# get current real position
		return h.tell()

	def tell(self):
		# get current real position
		return self.__handler.tell()

	@staticmethod
	def decode_line(filename, enc, line):
		try:
			return line.decode(enc, 'strict')
		except (UnicodeDecodeError, UnicodeEncodeError) as e:
			global _decode_line_warn
			lev = logging.DEBUG
			if _decode_line_warn.get(filename, 0) <= MyTime.time():
				lev = logging.WARNING
				_decode_line_warn[filename] = MyTime.time() + 24*60*60
			logSys.log(lev,
				"Error decoding line from '%s' with '%s'."
				" Consider setting logencoding=utf-8 (or another appropriate"
				" encoding) for this jail. Continuing"
				" to process line ignoring invalid characters: %r",
				filename, enc, line)
			# decode with replacing error chars:
			line = line.decode(enc, 'replace')
		return line

	def readline(self):
		if self.__handler is None:
			return ""
		return FileContainer.decode_line(
			self.getFileName(), self.getEncoding(), self.__handler.readline())

	def close(self):
		if not self.__handler is None:
			# Saves the last position.
			self.__pos = self.__handler.tell()
			# Closes the file.
			self.__handler.close()
			self.__handler = None
		## print "D: Closed %s with pos %d" % (handler, self.__pos)
		## sys.stdout.flush()

_decode_line_warn = {}


##
# JournalFilter class.
#
# Base interface class for systemd journal filters

class JournalFilter(Filter): # pragma: systemd no cover

	def clearAllParams(self):
		super(JournalFilter, self).clearAllParams()
		self.delJournalMatch()

	def addJournalMatch(self, match): # pragma: no cover - Base class, not used
		pass

	def delJournalMatch(self, match=None): # pragma: no cover - Base class, not used
		pass

	def getJournalMatch(self, match): # pragma: no cover - Base class, not used
		return []
<|MERGE_RESOLUTION|>--- conflicted
+++ resolved
@@ -749,19 +749,6 @@
 
 		# Iterates over all the regular expressions.
 		for failRegexIndex, failRegex in enumerate(self.__failRegex):
-<<<<<<< HEAD
-			# retrieve failure-id, host, etc from failure match:
-			try:
-				if logSys.getEffectiveLevel() <= logging.HEAVYDEBUG: # pragma: no cover
-					logSys.log(5, "  Looking for failregex %d - %r", failRegexIndex, failRegex.getRegex())
-				failRegex.search(self.__lineBuffer, orgBuffer)
-				if not failRegex.hasMatched():
-					continue
-				# current failure data (matched group dict):
-				fail = failRegex.getGroups()
-				# The failregex matched.
-				logSys.log(7, "  Matched failregex %d: %s", failRegexIndex, fail)
-=======
 			try:
 				# buffer from tuples if changed: 
 				if buf is None:
@@ -770,20 +757,16 @@
 				failRegex.search(buf, orgBuffer)
 				if not failRegex.hasMatched():
 					continue
+				# current failure data (matched group dict):
+				fail = failRegex.getGroups()
 				# The failregex matched.
-				if ll <= 7: logSys.log(7, "  Matched failregex %d: %s", failRegexIndex, failRegex.getGroups())
->>>>>>> 50d7c649
+				if ll <= 7: logSys.log(7, "  Matched failregex %d: %s", failRegexIndex, fail)
 				# Checks if we must ignore this match.
 				if self.ignoreLine(failRegex.getMatchedTupleLines()) \
 						is not None:
 					# The ignoreregex matched. Remove ignored match.
-<<<<<<< HEAD
-					self.__lineBuffer = failRegex.getUnmatchedTupleLines()
-					logSys.log(7, "  Matched ignoreregex and was ignored")
-=======
 					self.__lineBuffer, buf = failRegex.getUnmatchedTupleLines(), None
 					if ll <= 7: logSys.log(7, "  Matched ignoreregex and was ignored")
->>>>>>> 50d7c649
 					if not self.checkAllRegex:
 						break
 					else:
@@ -799,15 +782,10 @@
 						"in order to get support for this format.",
 						 "\n".join(failRegex.getMatchedLines()), timeText)
 					continue
-<<<<<<< HEAD
 				# we should check all regex (bypass on multi-line, otherwise too complex):
 				if not self.checkAllRegex or self.getMaxLines() > 1:
-					self.__lineBuffer = failRegex.getUnmatchedTupleLines()
+					self.__lineBuffer, buf = failRegex.getUnmatchedTupleLines(), None
 				# merge data if multi-line failure:
-=======
-				self.__lineBuffer, buf = failRegex.getUnmatchedTupleLines(), None
-				# retrieve failure-id, host, etc from failure match:
->>>>>>> 50d7c649
 				raw = returnRawHost
 				if preGroups:
 					currFail, fail = fail, preGroups.copy()
@@ -818,12 +796,7 @@
 					fail = self._mergeFailure(mlfid, fail, failRegex)
 					# bypass if no-failure case:
 					if fail.get('nofail'):
-<<<<<<< HEAD
-						# if not users or len(users) <= 1:
-						logSys.log(7, "Nofail by mlfid %r in regex %s: %s",
-=======
 						if ll <= 7: logSys.log(7, "Nofail by mlfid %r in regex %s: %s",
->>>>>>> 50d7c649
 							mlfid, failRegexIndex, fail.get('mlfforget', "waiting for failure"))
 						if not self.checkAllRegex: return failList
 				else:
