# emacs: -*- mode: python; py-indent-offset: 4; indent-tabs-mode: t -*-
# vi: set ft=python sts=4 ts=4 sw=4 noet :

# This file is part of Fail2Ban.
#
# Fail2Ban is free software; you can redistribute it and/or modify
# it under the terms of the GNU General Public License as published by
# the Free Software Foundation; either version 2 of the License, or
# (at your option) any later version.
#
# Fail2Ban is distributed in the hope that it will be useful,
# but WITHOUT ANY WARRANTY; without even the implied warranty of
# MERCHANTABILITY or FITNESS FOR A PARTICULAR PURPOSE.  See the
# GNU General Public License for more details.
#
# You should have received a copy of the GNU General Public License
# along with Fail2Ban; if not, write to the Free Software
# Foundation, Inc., 51 Franklin Street, Fifth Floor, Boston, MA  02110-1301, USA.

# Author: Cyril Jaquier
# 

__author__ = "Cyril Jaquier"
__copyright__ = "Copyright (c) 2004 Cyril Jaquier"
__license__ = "GPL"

import logging, os, shlex
<<<<<<< HEAD
from configreader import ConfigReader, DefinitionInitConfigReader
from fail2ban.server.action import Action
=======

from fail2ban.client.configreader import ConfigReader, DefinitionInitConfigReader
>>>>>>> 776b65f7

# Gets the instance of the logger.
logSys = logging.getLogger(__name__)

class FilterReader(DefinitionInitConfigReader):

	_configOpts = [
		["string", "ignoreregex", ""],
		["string", "failregex", ""],
	]

	def read(self):
		return ConfigReader.read(self, os.path.join("filter.d", self._file))
	
	def convert(self):
		stream = list()
		combinedopts = dict(list(self._opts.items()) + list(self._initOpts.items()))
		opts = Action.substituteRecursiveTags(combinedopts)
		if not opts:
			raise ValueError('recursive tag definitions unable to be resolved')
		for opt, value in opts.iteritems():
			if opt == "failregex":
				for regex in value.split('\n'):
					# Do not send a command if the rule is empty.
					if regex != '':
						stream.append(["set", self._jailName, "addfailregex", regex])
			elif opt == "ignoreregex":
				for regex in value.split('\n'):
					# Do not send a command if the rule is empty.
					if regex != '':
						stream.append(["set", self._jailName, "addignoreregex", regex])		
		if self._initOpts:
			if 'maxlines' in self._initOpts:
				stream.append(["set", self._jailName, "maxlines", self._initOpts["maxlines"]])
			if 'datepattern' in self._initOpts:
				stream.append(["set", self._jailName, "datepattern", self._initOpts["datepattern"]])
			# Do not send a command if the match is empty.
			if self._initOpts.get("journalmatch", '') != '':
				for match in self._initOpts["journalmatch"].split("\n"):
					stream.append(
						["set", self._jailName, "addjournalmatch"] +
                        shlex.split(match))
		return stream
		<|MERGE_RESOLUTION|>--- conflicted
+++ resolved
@@ -24,14 +24,8 @@
 __copyright__ = "Copyright (c) 2004 Cyril Jaquier"
 __license__ = "GPL"
 
-import logging, os, shlex
-<<<<<<< HEAD
-from configreader import ConfigReader, DefinitionInitConfigReader
-from fail2ban.server.action import Action
-=======
-
 from fail2ban.client.configreader import ConfigReader, DefinitionInitConfigReader
->>>>>>> 776b65f7
+from fail2ban.server.action import CommandAction
 
 # Gets the instance of the logger.
 logSys = logging.getLogger(__name__)
@@ -49,7 +43,7 @@
 	def convert(self):
 		stream = list()
 		combinedopts = dict(list(self._opts.items()) + list(self._initOpts.items()))
-		opts = Action.substituteRecursiveTags(combinedopts)
+		opts = CommandAction.substituteRecursiveTags(combinedopts)
 		if not opts:
 			raise ValueError('recursive tag definitions unable to be resolved')
 		for opt, value in opts.iteritems():
