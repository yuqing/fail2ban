--- conflicted
+++ resolved
@@ -113,21 +113,18 @@
 			elif inC[2] == "logencoding":
 				msg = "Current log encoding is set to:\n"
 				msg = msg + response
-<<<<<<< HEAD
 			elif inC[2] in ("journalmatch", "addjournalmatch", "deljournalmatch"):
 				if len(response) == 0:
 					msg = "No journal match filter set"
 				else:
 					msg = "Current match filter:\n"
 					msg += ' + '.join(" ".join(res) for res in response)
-=======
 			elif inC[2] == "datepattern":
 				msg = "Current date pattern set to: "
 				if response is None:
 					msg = msg + "Default Detectors"
 				else:
 					msg = msg + "%s (%s)" % response
->>>>>>> 9b8eaa90
 			elif inC[2] in ("ignoreip", "addignoreip", "delignoreip"):
 				if len(response) == 0:
 					msg = "No IP address/network is ignored"
