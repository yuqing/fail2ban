--- conflicted
+++ resolved
@@ -169,12 +169,8 @@
 				if time.mktime(tuple(date)) > MyTime.time():
 					logSys.debug(
 						u"Correcting deduced year from %d to %d since %f > %f" %
-<<<<<<< HEAD
 						(date[0], date[0]-1, time.mktime(tuple(date)), MyTime.time()))
-=======
-						(date[0], date[0]-1, time.mktime(date), MyTime.time()))
 					# NOTE: Possibly makes week/year day incorrect
->>>>>>> 74e76e06
 					date[0] -= 1
 				elif date[1] == 1 and date[2] == 1:
 					# If it is Jan 1st, it is either really Jan 1st or there
