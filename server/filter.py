--- conflicted
+++ resolved
@@ -349,13 +349,9 @@
 	# to find the logging time.
 	# @return a dict with IP and timestamp.
 
-<<<<<<< HEAD
-	def findFailure(self, timeLine, logLine, returnRawHost=False):
-		logSys.log(5, "Date: %r, message: %r", timeLine, logLine)
-=======
 	def findFailure(self, timeLine, logLine,
 			returnRawHost=False, checkAllRegex=False):
->>>>>>> ba29f6be
+		logSys.log(5, "Date: %r, message: %r", timeLine, logLine)
 		failList = list()
 		# Checks if we must ignore this line.
 		if self.ignoreLine(logLine) is not None:
@@ -368,13 +364,7 @@
 			failRegex.search(logLine)
 			if failRegex.hasMatched():
 				# The failregex matched.
-<<<<<<< HEAD
 				logSys.log(7, "Matched %s", failRegex)
-				date = self.dateDetector.getUnixTime(timeLine)
-=======
-				logSys.log(7, "Date: %r, message: %r",
-							  timeLine, logLine)
->>>>>>> ba29f6be
 				if date is None:
 					logSys.debug("Found a match for %r but no valid date/time "
 								 "found for %r. Please file a detailed issue on"
