# emacs: -*- mode: python; py-indent-offset: 4; indent-tabs-mode: t -*-
# vi: set ft=python sts=4 ts=4 sw=4 noet :

# This file is part of Fail2Ban.
#
# Fail2Ban is free software; you can redistribute it and/or modify
# it under the terms of the GNU General Public License as published by
# the Free Software Foundation; either version 2 of the License, or
# (at your option) any later version.
#
# Fail2Ban is distributed in the hope that it will be useful,
# but WITHOUT ANY WARRANTY; without even the implied warranty of
# MERCHANTABILITY or FITNESS FOR A PARTICULAR PURPOSE.  See the
# GNU General Public License for more details.
#
# You should have received a copy of the GNU General Public License
# along with Fail2Ban; if not, write to the Free Software
# Foundation, Inc., 51 Franklin Street, Fifth Floor, Boston, MA  02110-1301, USA.

# Author: Cyril Jaquier
# 
# $Revision$

__author__ = "Cyril Jaquier"
__version__ = "$Revision$"
__date__ = "$Date$"
__copyright__ = "Copyright (c) 2004 Cyril Jaquier"
__license__ = "GPL"

import unittest
from server.datedetector import DateDetector
from server.datetemplate import DateTemplate

class DateDetectorTest(unittest.TestCase):

	def setUp(self):
		"""Call before every test case."""
		self.__datedetector = DateDetector()
		self.__datedetector.addDefaultTemplate()

	def tearDown(self):
		"""Call after every test case."""
	
	def testGetEpochTime(self):
		log = "1138049999 [sshd] error: PAM: Authentication failure"
		date = [2006, 1, 23, 21, 59, 59, 0, 23, 0]
		dateUnix = 1138049999.0

		self.assertEqual(self.__datedetector.getTime(log), date)
		self.assertEqual(self.__datedetector.getUnixTime(log), dateUnix)
	
	def testGetTime(self):
		log = "Jan 23 21:59:59 [sshd] error: PAM: Authentication failure"
		date = [2005, 1, 23, 21, 59, 59, 6, 23, -1]
		dateUnix = 1106513999.0
		# yoh: testing only up to 6 elements, since the day of the week
		#      is not correctly determined atm, since year is not present
		#      in the log entry.  Since this doesn't effect the operation
		#      of fail2ban -- we just ignore incorrect day of the week
		self.assertEqual(self.__datedetector.getTime(log)[:6], date[:6])
		self.assertEqual(self.__datedetector.getUnixTime(log), dateUnix)

	def testVariousTimes(self):
		"""Test detection of various common date/time formats f2b should understand
		"""
		date = [2005, 1, 23, 21, 59, 59, 6, 23, -1]
		dateUnix = 1106513999.0

		for sdate in (
			"Jan 23 21:59:59",
			"Sun Jan 23 21:59:59 2005",
			"Sun Jan 23 21:59:59",
			"2005/01/23 21:59:59",
			"2005.01.23 21:59:59",
			"23/01/2005 21:59:59",
			"23/01/05 21:59:59",
			"23/Jan/2005:21:59:59",
			"01/23/2005:21:59:59",
			"2005-01-23 21:59:59",
			"23-Jan-2005 21:59:59",
			"23-01-2005 21:59:59",
			"01-23-2005 21:59:59.252", # reported on f2b, causes Feb29 fix to break
<<<<<<< HEAD
			"@4000000041f4104f00000000", # TAI64N
			"2005-01-23T21:59:59.252Z", #ISO 8601
			"2005-01-23T21:59:59-05:00Z", #ISO 8601 with TZ
			"<01/23/05@21:59:59>",
=======
			"050123 21:59:59", # MySQL
>>>>>>> edc0eb2a
			):
			log = sdate + "[sshd] error: PAM: Authentication failure"
			# exclude

			# yoh: on [:6] see in above test
			self.assertEqual(self.__datedetector.getTime(log)[:6], date[:6])
			self.assertEqual(self.__datedetector.getUnixTime(log), dateUnix)

	def testStableSortTemplate(self):
		old_names = [x.getName() for x in self.__datedetector.getTemplates()]
		self.__datedetector.sortTemplate()
		# If there were no hits -- sorting should not change the order
		for old_name, n in zip(old_names, self.__datedetector.getTemplates()):
			self.assertEqual(old_name, n.getName()) # "Sort must be stable"

	def testAllUniqueTemplateNames(self):
		self.assertRaises(ValueError, self.__datedetector._appendTemplate,
						  self.__datedetector.getTemplates()[0])

	def testFullYearMatch_gh130(self):
		# see https://github.com/fail2ban/fail2ban/pull/130
		# yoh: unfortunately this test is not really effective to reproduce the
		#      situation but left in place to assure consistent behavior
		m1 = [2012, 10, 11, 2, 37, 17]
		self.assertEqual(
			self.__datedetector.getTime('2012/10/11 02:37:17 [error] 18434#0')[:6],
			m1)
		self.__datedetector.sortTemplate()
		# confuse it with year being at the end
		for i in xrange(10):
			self.assertEqual(
				self.__datedetector.getTime('11/10/2012 02:37:17 [error] 18434#0')[:6],
				m1)
		self.__datedetector.sortTemplate()
		# and now back to the original
		self.assertEqual(
			self.__datedetector.getTime('2012/10/11 02:37:17 [error] 18434#0')[:6],
			m1)


#	def testDefaultTempate(self):
#		self.__datedetector.setDefaultRegex("^\S{3}\s{1,2}\d{1,2} \d{2}:\d{2}:\d{2}")
#		self.__datedetector.setDefaultPattern("%b %d %H:%M:%S")
#		
#		log = "Jan 23 21:59:59 [sshd] error: PAM: Authentication failure"
#		date = [2005, 1, 23, 21, 59, 59, 1, 23, -1]
#		dateUnix = 1106513999.0
#		
#		self.assertEqual(self.__datedetector.getTime(log), date)
#		self.assertEqual(self.__datedetector.getUnixTime(log), dateUnix)
	<|MERGE_RESOLUTION|>--- conflicted
+++ resolved
@@ -80,14 +80,11 @@
 			"23-Jan-2005 21:59:59",
 			"23-01-2005 21:59:59",
 			"01-23-2005 21:59:59.252", # reported on f2b, causes Feb29 fix to break
-<<<<<<< HEAD
 			"@4000000041f4104f00000000", # TAI64N
 			"2005-01-23T21:59:59.252Z", #ISO 8601
 			"2005-01-23T21:59:59-05:00Z", #ISO 8601 with TZ
 			"<01/23/05@21:59:59>",
-=======
 			"050123 21:59:59", # MySQL
->>>>>>> edc0eb2a
 			):
 			log = sdate + "[sshd] error: PAM: Authentication failure"
 			# exclude
