--- conflicted
+++ resolved
@@ -30,16 +30,16 @@
 __copyright__ = "Copyright (c) 2004-2008 Cyril Jaquier, 2012-2013 Yaroslav Halchenko"
 __license__ = "GPL"
 
-import getopt, sys, time, logging, os, locale
+import getopt, sys, time, logging, os, locale, shlex
 
 from optparse import OptionParser, Option
 
 from ConfigParser import NoOptionError, NoSectionError, MissingSectionHeaderError
 
 try:
+	from systemd import journal
 	from fail2ban.server.filtersystemd import FilterSystemd
-	from systemd import journal
-except:
+except ImportError:
 	journal = None
 
 from fail2ban.version import version
@@ -75,6 +75,7 @@
 LOG:
     string                  a string representing a log line
     filename                path to a log file (/var/log/auth.log)
+	"systemd-journal"       search systemd journal (systemd-python required)
 
 REGEX:
     string                  a string representing a 'failregex'
@@ -91,6 +92,9 @@
 			   help="File encoding. Default: system locale"),
 		Option("-L", "--maxlines", type=int, default=0,
 			   help="maxlines for multi-line regex"),
+		Option("-m", "--journalmatch",
+			   help="journalctl style matches overriding filter file. "
+			   "\"systemd-journal\" only"),
 		Option("-v", "--verbose", action='store_true',
 			   help="Be verbose in output"),
 
@@ -151,7 +155,6 @@
 	def __str__(self):
 		return "%(tested)d lines, %(ignored)d ignored, %(matched)d matched, %(missed)d missed" % self
 
-<<<<<<< HEAD
 	@property
 	def ignored(self):
 		return len(self.ignored_lines)
@@ -159,74 +162,6 @@
 	@property
 	def missed(self):
 		return self.tested - (self.ignored + self.matched)
-=======
-	def __init__(self):
-		self.__filter = Filter(None)
-		self.__ignoreregex = list()
-		self.__failregex = list()
-		self.__journalmatch = ""
-		self.__verbose = False
-		self.__maxlines_set = False		  # so we allow to override maxlines in cmdline
-		self.encoding = locale.getpreferredencoding()
-		# Setup logging
-		logging.getLogger("fail2ban").handlers = []
-		self.__hdlr = logging.StreamHandler(Fail2banRegex.test)
-		# set a format which is simpler for console use
-		formatter = logging.Formatter("%(message)s")
-		# tell the handler to use this format
-		self.__hdlr.setFormatter(formatter)
-		self.__logging_level = self.__verbose and logging.DEBUG or logging.WARN
-		logging.getLogger("fail2ban").addHandler(self.__hdlr)
-		logging.getLogger("fail2ban").setLevel(logging.ERROR)
-
-	#@staticmethod
-	def dispVersion():
-		print "Fail2Ban v" + version
-		print
-		print "Copyright (c) 2004-2008 Cyril Jaquier"
-		print "Copyright of modifications held by their respective authors."
-		print "Licensed under the GNU General Public License v2 (GPL)."
-		print
-		print "Written by Cyril Jaquier <cyril.jaquier@fail2ban.org>."
-		print "Many contributions by Yaroslav O. Halchenko <debian@onerussian.com>."
-	dispVersion = staticmethod(dispVersion)
-
-	#@staticmethod
-	def dispUsage():
-		print "Usage: "+sys.argv[0]+" [OPTIONS] <LOG> <REGEX> [IGNOREREGEX]"
-		print
-		print "Fail2Ban v" + version + " reads log file that contains password failure report"
-		print "and bans the corresponding IP addresses using firewall rules."
-		print
-		print "This tools can test regular expressions for \"fail2ban\"."
-		print
-		print "Options:"
-		print "    -e ENCODING, --encoding=ENCODING"
-		print "                            set the file encoding. default:system locale"
-		print "    -h, --help              display this help message"
-		print "    -V, --version           print the version"
-		print "    -v, --verbose           verbose output"
-		print "    -l INT, --maxlines=INT  set maxlines for multi-line regex default: 1"
-		print "    -m MATCHES, --matches=MATCHES"
-		print "                            journalctl style matches, overriding filter file."
-		print "                            Special value \"ALL\" searches entire journal"
-		print
-		print "Log:"
-		print "    string                  a string representing a log line"
-		print "    filename                path to a log file (/var/log/auth.log)"
-		print "    \"systemd-journal\"       search systemd journal (systemd python required)"
-		print
-		print "Regex:"
-		print "    string                  a string representing a 'failregex'"
-		print "    filename                path to a filter file (filter.d/sshd.conf)"
-		print
-		print "IgnoreRegex:"
-		print "    string                  a string representing an 'ignoreregex'"
-		print "    filename                path to a filter file (filter.d/sshd.conf)"
-		print
-		print "Report bugs to https://github.com/fail2ban/fail2ban/issues"
-	dispUsage = staticmethod(dispUsage)
->>>>>>> 01109e3a
 
 	# just for convenient str
 	def __getitem__(self, key):
@@ -242,6 +177,8 @@
 		self._print_all_missed = opts.print_all_missed
 		self._print_all_ignored = opts.print_all_ignored
 		self._maxlines_set = False		  # so we allow to override maxlines in cmdline
+		self._journalmatch = None
+
 		if opts.encoding:
 			self.encoding = opts.encoding
 		else:
@@ -254,6 +191,8 @@
 
 		if opts.maxlines:
 			self.setMaxLines(opts.maxlines)
+		if opts.journalmatch is not None:
+			self.setJournalMatch(opts.journalmatch.split())
 
 
 	def setMaxLines(self, v):
@@ -261,6 +200,9 @@
 			self._filter.setMaxLines(int(v))
 			self._maxlines_set = True
 
+	def setJournalMatch(self, v):
+		if self._journalmatch is None:
+			self._journalmatch = v
 
 	def readRegex(self, value, regextype):
 		assert(regextype in ('fail', 'ignore'))
@@ -297,10 +239,14 @@
 					print "ERROR: Invalid value for maxlines (%(maxlines)r) " \
 					      "read from %(value)s" % locals()
 					return False
-			try:
-				self.__journalmatch = reader.get("Init", "journalmatch")
+			# Read out and set possible value for journalmatch
+			try:
+				journalmatch = reader.get("Init", "journalmatch")
 			except (NoSectionError, NoOptionError):
+				# No [Init].journalmatch found.
 				pass
+			else:
+				self.setJournalMatch(shlex.split(journalmatch))
 		else:
 			print "Use %11s line : %s" % (regex, shortstr(value))
 			regex_values = [RegexStat(value)]
@@ -433,30 +379,13 @@
 
 		return True
 
-	def getJournalMatch(self):
-		return self.__journalmatch
 
 if __name__ == "__main__":
-<<<<<<< HEAD
 
 	parser = get_opt_parser()
 	(opts, args) = parser.parse_args()
 
 	fail2banRegex = Fail2banRegex(opts)
-=======
-	fail2banRegex = Fail2banRegex()
-	# Reads the command line options.
-	try:
-		cmdOpts = 'hVcvl:e:m:'
-		cmdLongOpts = ['help', 'version', 'verbose', 'maxlines=', 'encoding=',
-			'matches=']
-		optList, args = getopt.getopt(sys.argv[1:], cmdOpts, cmdLongOpts)
-	except getopt.GetoptError:
-		fail2banRegex.dispUsage()
-		sys.exit(-1)
-	# Process command line
-	fail2banRegex.getCmdLineOptions(optList)
->>>>>>> 01109e3a
 
 	# We need 2 or 3 parameters
 	if not len(args) in (2, 3):
@@ -479,7 +408,6 @@
 
 	fmt = 'D: %(message)s'
 
-<<<<<<< HEAD
 	if opts.log_traceback:
 		Formatter = FormatterWithTraceBack
 		fmt = (opts.full_traceback and ' %(tb)s' or ' %(tbc)s') + fmt
@@ -522,76 +450,37 @@
 		except IOError, e:
 			print e
 			sys.exit(-1)
+	elif cmd_log == "systemd-journal":
+		if not journal:
+			print "Error: systemd library not found. Exiting..."
+			sys.exit(-1)
+		myjournal = journal.Reader(converters={'__CURSOR': lambda x: x})
+		journalmatch = fail2banRegex._journalmatch
+		if journalmatch:
+			try:
+				for element in journalmatch:
+					if element == "+":
+						myjournal.add_disjunction()
+					else:
+						myjournal.add_match(element)
+			except ValueError:
+				print "Error: Invalid journalmatch: %s" % shortstr(" ".join(journalmatch))
+				sys.exit(-1)
+		print "Use    journal match : %s" % " ".join(journalmatch)
+		test_lines = []
+		while True:
+			try:
+				entry = myjournal.get_next()
+			except OSError:
+				continue
+			if not entry:
+				break
+			test_lines.append(FilterSystemd.formatJournalEntry(entry))
 	else:
 		print "Use      single line : %s" % shortstr(cmd_log)
 		test_lines = [ cmd_log ]
 	print
 
 	fail2banRegex.process(test_lines)
-=======
-		if fail2banRegex.logIsFile(cmd_log):
-			try:
-				hdlr = open(cmd_log, 'rb')
-				print "Use log file   : " + cmd_log
-				print "Use encoding   : " + fail2banRegex.encoding
-				print
-				for line in hdlr:
-					try:
-						line = line.decode(fail2banRegex.encoding, 'strict')
-					except UnicodeDecodeError:
-						if sys.version_info >= (3,): # Python 3 must be decoded
-							line = line.decode(fail2banRegex.encoding, 'ignore')
-					fail2banRegex.testIgnoreRegex(line)
-					fail2banRegex.testRegex(line)
-			except IOError, e:
-				print e
-				print
-				sys.exit(-1)
-		elif cmd_log == "systemd-journal":
-			if journal is None:
-				print "Error: systemd library not found. Exiting..."
-				sys.exit(-1)
-			myjournal = journal.Reader(converters={'__CURSOR': lambda x: x})
-			journalmatch = ""
-			# Parse journal matches from command line
-			for opt in optList:
-				if opt[0] in ["-m", "--matches"]:
-					journalmatch = opt[1]
-			# If no command line option, take journal match from filter
-			if not journalmatch:
-				journalmatch = fail2banRegex.getJournalMatch()
-			try:
-				if journalmatch != "ALL":
-					for element in journalmatch.split():
-						if element == "+":
-							myjournal.add_disjunction()
-						else:
-							myjournal.add_match(element)
-			except ValueError:
-				print "Error: Invalid journal match: %s" % journalmatch
-				print "Exiting..."
-				sys.exit(-1)
-			print "Use systemd journal match: %s" % (journalmatch or "ALL")
-			while True:
-				try:
-					entry = myjournal.get_next()
-				except OSError:
-					continue
-				else:
-					if not entry:
-						break
-				line = FilterSystemd.formatJournalEntry(entry)
-				fail2banRegex.testIgnoreRegex(line)
-				fail2banRegex.testRegex(line)
-		else:
-			if len(sys.argv[1]) > 53:
-				stripLog = cmd_log[0:50] + "..."
-			else:
-				stripLog = cmd_log
-			print "Use single line: " + stripLog
-			print
-			fail2banRegex.testIgnoreRegex(cmd_log)
-			fail2banRegex.testRegex(cmd_log)
->>>>>>> 01109e3a
 
 	fail2banRegex.printStats() or sys.exit(-1)