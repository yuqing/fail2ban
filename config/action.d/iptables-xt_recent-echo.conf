# Fail2Ban configuration file
#
# Author: Zbigniew Jędrzejewski-Szmek <zbyszek@in.waw.pl>
#
#

[INCLUDES]

before = iptables-blocktype.conf


[Definition]

# Option:  actionstart
# Notes.:  command executed once at the start of Fail2Ban.
# Values:  CMD
#
# Changing iptables rules requires root privileges. If fail2ban is
# configured to run as root, firewall setup can be performed by
# fail2ban automatically. However, if fail2ban is configured to run as
# a normal user, the configuration must be done by some other means
# (e.g. using static firewall configuration with the
# iptables-persistent package).
# 
# Explanation of the rule below:
#    Check if any packets coming from an IP on the f2b-<name>
#    list have been seen in the last 3600 seconds. If yes, update the
#    timestamp for this IP and drop the packet. If not, let the packet
#    through.
#
#    Fail2ban inserts blacklisted hosts into the f2b-<name> list
#    and removes them from the list after some time, according to its
#    own rules. The 3600 second timeout is independent and acts as a
#    safeguard in case the fail2ban process dies unexpectedly. The
#    shorter of the two timeouts actually matters.
<<<<<<< HEAD
actionstart = iptables -I INPUT -m recent --update --seconds 3600 --name f2b-<name> -j <blocktype>
=======
actionstart = if [ `id -u` -eq 0 ];then iptables -I INPUT -m recent --update --seconds 3600 --name fail2ban-<name> -j <blocktype>;fi
>>>>>>> a90be951

# Option:  actionstop
# Notes.:  command executed once at the end of Fail2Ban
# Values:  CMD
#
<<<<<<< HEAD
actionstop = echo / > /proc/net/xt_recent/f2b-<name>
=======
actionstop = echo / > /proc/net/xt_recent/fail2ban-<name>
             if [ `id -u` -eq 0 ];then iptables -D INPUT -m recent --update --seconds 3600 --name fail2ban-<name> -j <blocktype>;fi
>>>>>>> a90be951

# Option:  actioncheck
# Notes.:  command executed once before each actionban command
# Values:  CMD
#
actioncheck = test -e /proc/net/xt_recent/f2b-<name>

# Option:  actionban
# Notes.:  command executed when banning an IP. Take care that the
#          command is executed with Fail2Ban user rights.
# Tags:    See jail.conf(5) man page
# Values:  CMD
#
actionban = echo +<ip> > /proc/net/xt_recent/f2b-<name>

# Option:  actionunban
# Notes.:  command executed when unbanning an IP. Take care that the
#          command is executed with Fail2Ban user rights.
# Tags:    See jail.conf(5) man page
# Values:  CMD
#
actionunban = echo -<ip> > /proc/net/xt_recent/f2b-<name>

[Init]

# Default name of the chain
#
name = default

# Option:  protocol
# Notes.:  internally used by config reader for interpolations.
# Values:  [ tcp | udp | icmp | all ] Default: tcp
#
protocol = tcp<|MERGE_RESOLUTION|>--- conflicted
+++ resolved
@@ -33,22 +33,14 @@
 #    own rules. The 3600 second timeout is independent and acts as a
 #    safeguard in case the fail2ban process dies unexpectedly. The
 #    shorter of the two timeouts actually matters.
-<<<<<<< HEAD
-actionstart = iptables -I INPUT -m recent --update --seconds 3600 --name f2b-<name> -j <blocktype>
-=======
-actionstart = if [ `id -u` -eq 0 ];then iptables -I INPUT -m recent --update --seconds 3600 --name fail2ban-<name> -j <blocktype>;fi
->>>>>>> a90be951
+actionstart = if [ `id -u` -eq 0 ];then iptables -I INPUT -m recent --update --seconds 3600 --name f2b-<name> -j <blocktype>;fi
 
 # Option:  actionstop
 # Notes.:  command executed once at the end of Fail2Ban
 # Values:  CMD
 #
-<<<<<<< HEAD
 actionstop = echo / > /proc/net/xt_recent/f2b-<name>
-=======
-actionstop = echo / > /proc/net/xt_recent/fail2ban-<name>
-             if [ `id -u` -eq 0 ];then iptables -D INPUT -m recent --update --seconds 3600 --name fail2ban-<name> -j <blocktype>;fi
->>>>>>> a90be951
+             if [ `id -u` -eq 0 ];then iptables -D INPUT -m recent --update --seconds 3600 --name f2b-<name> -j <blocktype>;fi
 
 # Option:  actioncheck
 # Notes.:  command executed once before each actionban command
