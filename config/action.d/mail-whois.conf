# Fail2Ban configuration file
#
# Author: Cyril Jaquier
#
#

[INCLUDES]

before = mail-whois-common.conf

[Definition]

# Option:  actionstart
# Notes.:  command executed once at the start of Fail2Ban.
# Values:  CMD
#
actionstart = printf %%b "Hi,\n
              The jail <name> has been started successfully.\n
              Regards,\n
              Fail2Ban"|mail -s "[Fail2Ban] <name>: started on `uname -n`" <dest>

# Option:  actionstop
# Notes.:  command executed once at the end of Fail2Ban
# Values:  CMD
#
actionstop = printf %%b "Hi,\n
             The jail <name> has been stopped.\n
             Regards,\n
             Fail2Ban"|mail -s "[Fail2Ban] <name>: stopped on `uname -n`" <dest>

# Option:  actioncheck
# Notes.:  command executed once before each actionban command
# Values:  CMD
#
actioncheck = 

# Option:  actionban
# Notes.:  command executed when banning an IP. Take care that the
#          command is executed with Fail2Ban user rights.
# Tags:    See jail.conf(5) man page
# Values:  CMD
#
actionban = printf %%b "Hi,\n
            The IP <ip> has just been banned by Fail2Ban after
            <failures> attempts against <name>.\n\n
<<<<<<< HEAD
            Here is more information about <ip>:\n
            `%(_whois_command)s`\n
=======
            Here is more information about <ip> :\n
            `whois <ip> || echo missing whois program`\n
>>>>>>> b566f992
            Regards,\n
            Fail2Ban"|mail -s "[Fail2Ban] <name>: banned <ip> from `uname -n`" <dest>

# Option:  actionunban
# Notes.:  command executed when unbanning an IP. Take care that the
#          command is executed with Fail2Ban user rights.
# Tags:    See jail.conf(5) man page
# Values:  CMD
#
actionunban = 

[Init]

# Default name of the chain
#
name = default

# Destination/Addressee of the mail
#
dest = root
<|MERGE_RESOLUTION|>--- conflicted
+++ resolved
@@ -43,13 +43,8 @@
 actionban = printf %%b "Hi,\n
             The IP <ip> has just been banned by Fail2Ban after
             <failures> attempts against <name>.\n\n
-<<<<<<< HEAD
-            Here is more information about <ip>:\n
+            Here is more information about <ip> :\n
             `%(_whois_command)s`\n
-=======
-            Here is more information about <ip> :\n
-            `whois <ip> || echo missing whois program`\n
->>>>>>> b566f992
             Regards,\n
             Fail2Ban"|mail -s "[Fail2Ban] <name>: banned <ip> from `uname -n`" <dest>
 
