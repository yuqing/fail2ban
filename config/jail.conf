--- conflicted
+++ resolved
@@ -639,13 +639,12 @@
 port   = imap3,imaps,pop3,pop3s
 logpath = /var/log/maillog
 
-<<<<<<< HEAD
+
 [squirrelmail]
 
-port = smtp,ssmtp,submission,imap2,imap3,imaps,pop3,pop3s,http,https,socks
+port = smtp,465,submission,imap2,imap3,imaps,pop3,pop3s,http,https,socks
 logpath = /var/lib/squirrelmail/prefs/squirrelmail_access_log
 
-=======
 
 [cyrus-imap]
 
@@ -660,7 +659,6 @@
 
 
 #
->>>>>>> e73090d0
 #
 # DNS servers
 #
