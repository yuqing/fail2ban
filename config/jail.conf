# Fail2Ban jail base specification file
#
# WARNING: heavily refactored in 0.9.0 release.  Please review and
#          customize settings for your setup.
#
# Changes:  in most of the cases you should not modify this
#           file, but provide customizations in jail.local file,
#           or separate .conf files under jail.d/ directory, e.g.:
#
# HOW TO ACTIVATE JAILS:
#
# YOU SHOULD NOT MODIFY THIS FILE.
#
# It will probably be overwitten or improved in a distribution update.
#
# Provide customizations in a jail.local file or a jail.d/customisation.local.
# For example to change the default bantime for all jails and to enable the
# ssh-iptables jail the following (uncommented) would appear in the .local file.
# See man 5 jail.conf for details.
#
# [DEFAULT]
# bantime = 3600
#
# [sshd]
# enabled = true
#
# See jail.conf(5) man page for more information



# Comments: use '#' for comment lines and ';' (following a space) for inline comments

# The DEFAULT allows a global definition of the options. They can be overridden
# in each jail afterwards.

[DEFAULT]

#
# MISCELLANEOUS OPTIONS
#

# "ignoreip" can be an IP address, a CIDR mask or a DNS host. Fail2ban will not
# ban a host which matches an address in this list. Several addresses can be
# defined using space separator.
ignoreip = 127.0.0.1/8

# "bantime" is the number of seconds that a host is banned.
bantime  = 600

# A host is banned if it has generated "maxretry" during the last "findtime"
# seconds.
findtime  = 600

# "maxretry" is the number of failures before a host get banned.
maxretry = 5

# "backend" specifies the backend used to get files modification.
# Available options are "pyinotify", "gamin", "polling", "systemd" and "auto".
# This option can be overridden in each jail as well.
#
# pyinotify: requires pyinotify (a file alteration monitor) to be installed.
#              If pyinotify is not installed, Fail2ban will use auto.
# gamin:     requires Gamin (a file alteration monitor) to be installed.
#              If Gamin is not installed, Fail2ban will use auto.
# polling:   uses a polling algorithm which does not require external libraries.
# systemd:   uses systemd python library to access the systemd journal.
#              Specifying "logpath" is not valid for this backend.
#              See "journalmatch" in the jails associated filter config
# auto:      will try to use the following backends, in order:
#              pyinotify, gamin, polling.
backend = auto

# "usedns" specifies if jails should trust hostnames in logs,
#   warn when DNS lookups are performed, or ignore all hostnames in logs
#
# yes:   if a hostname is encountered, a DNS lookup will be performed.
# warn:  if a hostname is encountered, a DNS lookup will be performed,
#        but it will be logged as a warning.
# no:    if a hostname is encountered, will not be used for banning,
#        but it will be logged as info.
usedns = warn

# "logencoding" specifies the encoding of the log files handled by the jail
#   This is used to decode the lines from the log file.
#   Typical examples:  "ascii", "utf-8"
#
#   auto:   will use the system locale setting
logencoding = auto

# "enabled" enables the jails.
#  By default all jails are disabled, and it should stay this way.
#  Enable only relevant to your setup jails in your .local or jail.d/*.conf
#
# true:  jail will be enabled and log files will get monitored for changes
# false: jail is not enabled
enabled = false


# "filter" defines the filter to use by the jail.
#  By default jails have names matching their filter name
#
filter = %(__name__)s


#
# ACTIONS
#

# Some options used for actions

# Destination email address used solely for the interpolations in
# jail.{conf,local} configuration files.
destemail = root@localhost

# E-mail action. Since 0.8.1 Fail2Ban uses sendmail MTA for the
# mailing. Change mta configuration parameter to mail if you want to
# revert to conventional 'mail'.
mta = sendmail

# Default protocol
protocol = tcp

# Specify chain where jumps would need to be added in iptables-* actions
chain = INPUT

# Ports to be banned
# Usually should be overridden in a particular jail
port = 0:65535

#
# Action shortcuts. To be used to define action parameter

# Default banning action (e.g. iptables, iptables-new,
# iptables-multiport, shorewall, etc) It is used to define
# action_* variables. Can be overridden globally or per
# section within jail.local file
banaction = iptables-multiport

# The simplest action to take: ban only
action_ = %(banaction)s[name=%(__name__)s, port="%(port)s", protocol="%(protocol)s", chain="%(chain)s"]

# ban & send an e-mail with whois report to the destemail.
action_mw = %(banaction)s[name=%(__name__)s, port="%(port)s", protocol="%(protocol)s", chain="%(chain)s"]
            %(mta)s-whois[name=%(__name__)s, dest="%(destemail)s", protocol="%(protocol)s", chain="%(chain)s"]

# ban & send an e-mail with whois report and relevant log lines
# to the destemail.
action_mwl = %(banaction)s[name=%(__name__)s, port="%(port)s", protocol="%(protocol)s", chain="%(chain)s"]
             %(mta)s-whois-lines[name=%(__name__)s, dest="%(destemail)s", logpath=%(logpath)s, chain="%(chain)s"]

# Choose default action.  To change, just override value of 'action' with the
# interpolation to the chosen action shortcut (e.g.  action_mw, action_mwl, etc) in jail.local
# globally (section [DEFAULT]) or per specific section
action = %(action_)s


#
# JAILS
#

#
# SSH servers
#

[sshd]

port    = ssh
logpath = /var/log/auth.log
          /var/log/sshd.log

[sshd-ddos]
# This jail corresponds to the standard configuration in Fail2ban.
# The mail-whois action send a notification e-mail with a whois request
# in the body.
port    = ssh
logpath = /var/log/auth.log
          /var/log/sshd.log

[dropbear]

port     = ssh
filter   = sshd
logpath  = /var/log/dropbear



[selinux-ssh]

port     = ssh
logpath  = /var/log/audit/audit.log
maxretry = 5


# Here we use TCP-Wrappers instead of Netfilter/Iptables. "ignoreregex" is
# used to avoid banning the user "myuser".
[ssh-tcpwrapper]

filter      = sshd
action      = hostsdeny[daemon_list=sshd]
              sendmail-whois[name=SSH, dest=you@example.com]
ignoreregex = for myuser from
logpath     = /var/log/sshd.log


# Here we use blackhole routes for not requiring any additional kernel support
# to store large volumes of banned IPs

[sshd-route]

filter = sshd
action = route
logpath = /var/log/sshd.log


# Here we use a combination of Netfilter/Iptables and IPsets
# for storing large volumes of banned IPs
#
# IPset comes in two versions. See ipset -V for which one to use
# requires the ipset package and kernel support.
[sshd-iptables-ipset4]

filter   = sshd
action   = iptables-ipset-proto4[name=SSH, port=ssh, protocol=tcp]
logpath  = /var/log/sshd.log


[sshd-iptables-ipset6]

filter   = sshd
action   = iptables-ipset-proto6[name=SSH, port=ssh, protocol=tcp, bantime=600]
logpath  = /var/log/sshd.log


[sshd-apf]

filter  = sshd
action  = apf[name=SSH]
logpath = /var/log/secure
maxretry = 5


# This jail uses ipfw, the standard firewall on FreeBSD. The "ignoreip"
# option is overridden in this jail. Moreover, the action "mail-whois" defines
# the variable "name" which contains a comma using "". The characters '' are
# valid too.
[sshd-ipfw]

filter   = sshd
action   = ipfw[localhost=192.168.0.1]
           sendmail-whois[name="SSH,IPFW", dest=you@example.com]
logpath  = /var/log/auth.log


# bsd-ipfw is ipfw used by BSD. It uses ipfw tables.
# table number must be unique.
#
# This will create a deny rule for that table ONLY if a rule
# for the table doesn't ready exist.
#
[sshd-bsd-ipfw]

filter   = sshd
action   = bsd-ipfw[port=ssh,table=1]
logpath  = /var/log/auth.log

# PF is a BSD based firewall
[sshd-pf]

filter  = sshd
action  = pf
logpath = /var/log/sshd.log
maxretry= 5


# ipfw for osx (less capabilities that BSD)
[osx-sshd-ipfw]

filter = sshd
action = osx-ipfw
logpath = /var/log/secure.log


[osx-sshd-afctl]

filter   = sshd
action   = osx-afctl[bantime=600]
logpath  = /var/log/secure.log
maxretry = 5
#
# HTTP servers
#

[apache-auth]

port     = http,https
logpath  = /var/log/apache*/*error.log

# Ban hosts which agent identifies spammer robots crawling the web
# for email addresses. The mail outputs are buffered.

[apache-badbots]

port     = http,https
logpath  = /var/log/apache*/*access.log
		   /var/www/*/logs/access_log
bantime  = 172800
maxretry = 1


[apache-noscript]

port     = http,https
logpath  = /var/log/apache*/*error.log
maxretry = 6


[apache-overflows]

port     = http,https
logpath  = /var/log/apache*/*error.log
maxretry = 2


[nginx-http-auth]

ports   = http,https
logpath = /var/log/nginx/error.log


# Ban attackers that try to use PHP's URL-fopen() functionality
# through GET/POST variables. - Experimental, with more than a year
# of usage in production environments.

[php-url-fopen]

port    = http,https
logpath = /var/www/*/logs/access_log

[suhosin]

filter  = suhosin
# Same as above for mod_auth
# It catches wrong authentifications
logpath = /var/log/lighttpd/error.log


[lighttpd-auth]

port    = http,https
logpath = /var/log/lighttpd/error.log


[roundcube-auth]

port     = http,https
logpath  = /var/log/roundcube/userlogins


[sogo-auth]
# Monitor SOGo groupware server
# without proxy this would be:
# port    = 20000

port     = http,https
logpath  = /var/log/sogo/sogo.log


[3proxy]

port    = 3128
logpath = /var/log/3proxy.log


[guacamole]

port     = http,https
logpath  = /var/log/tomcat*/catalina.out


[webmin-auth]

port    = 10000
logpath = /var/log/auth.log


# ... custom jails

# This jail demonstrates the use of wildcards in "logpath".
# Moreover, it is possible to give other files on a new line.
[apache-tcpwrapper]

filter	 = apache-auth
action   = hostsdeny
logpath  = /var/log/apache*/*error.log
maxretry = 6

#
# FTP servers
#


# The hosts.deny path can be defined with the "file" argument if it is
# not in /etc.
[proftpd]

port     = ftp,ftp-data,ftps,ftps-data
logpath  = /var/log/proftpd/proftpd.log

[pure-ftpd]

port     = ftp,ftp-data,ftps,ftps-data
logpath  = /var/log/auth.log
maxretry = 6

[vsftpd]

port     = ftp,ftp-data,ftps,ftps-data
logpath  = /var/log/vsftpd.log
# or overwrite it in jails.local to be
# logpath = /var/log/auth.log
# if you want to rely on PAM failed login attempts
# vsftpd's failregex should match both of those formats


# Do not ban anybody. Just report information about the remote host.
# A notification is sent at most every 600 seconds (bantime).
[vsftpd-notification]

filter   = vsftpd
action   = sendmail-whois[name=VSFTPD, dest=you@example.com]
logpath  = /var/log/vsftpd.log
maxretry = 5
bantime  = 1800


# Same as above but with banning the IP address.
[vsftpd-iptables]

filter   = vsftpd
port     = ftp,ftp-data,ftps,ftps-data
logpath  = /var/log/syslog
maxretry = 5
bantime  = 1800

#
# Mail servers
#

# ASSP SMTP Proxy Jail
[assp]

port     = smtp,ssmtp,submission
logpath  = /root/path/to/assp/logs/maillog.txt


[courier-smtp]

port     = smtp,ssmtp,submission
logpath  = /var/log/mail.log


[postfix]

port     = smtp,ssmtp,submission
logpath  = /var/log/mail.log


[postfix-tcpwrapper]

filter   = postfix
action   = hostsdeny[file=/not/a/standard/path/hosts.deny]
           sendmail[name=Postfix, dest=you@example.com]
logpath  = /var/log/postfix.log
bantime  = 300


[sendmail-spam]

logpath  = /var/log/mail.log

# dovecot defaults to logging to the mail syslog facility
# but can be set by syslog_facility in the dovecot configuration.
[dovecot]

port    = pop3,pop3s,imap,imaps,submission,smtps,sieve
logpath = /var/log/mail.log


[dovecot-auth]

filter  = dovecot
port    = pop3,pop3s,imap,imaps,submission,smtps,sieve
logpath = /var/log/secure


[exim]

port   = smtp,ssmtp,submission
logpath = /var/log/exim/mainlog


[exim-spam]
port   = smtp,ssmtp,submission
logpath = /var/log/exim/mainlog


#
# Mail servers authenticators: might be used for smtp,ftp,imap servers, so
# all relevant ports get banned
#

[courier-auth]

port     = smtp,ssmtp,submission,imap2,imap3,imaps,pop3,pop3s
logpath  = /var/log/mail.log


[postfix-sasl]

port     = smtp,ssmtp,submission,imap2,imap3,imaps,pop3,pop3s
# You might consider monitoring /var/log/mail.warn instead if you are
# running postfix since it would provide the same log lines at the
# "warn" level but overall at the smaller filesize.
logpath  = /var/log/mail.log


[perdition]

port   = imap2,imap3,imaps,pop3,pop3s
logpath = /var/log/maillog

#
# DNS servers
#


# !!! WARNING !!!
#   Since UDP is connection-less protocol, spoofing of IP and imitation
#   of illegal actions is way too simple.  Thus enabling of this filter
#   might provide an easy way for implementing a DoS against a chosen
#   victim. See
#    http://nion.modprobe.de/blog/archives/690-fail2ban-+-dns-fail.html
#   Please DO NOT USE this jail unless you know what you are doing.
#
# IMPORTANT: see filter.d/named-refused for instructions to enable logging
# This jail blocks UDP traffic for DNS requests.
# [named-refused-udp]
#
# filter   = named-refused
# port     = domain,953
# protocol = udp
# logpath  = /var/log/named/security.log

# IMPORTANT: see filter.d/named-refused for instructions to enable logging
# This jail blocks TCP traffic for DNS requests.

[named-refused]

port     = domain,953
logpath  = /var/log/named/security.log

#
# Miscelaneous
#

[asterisk]

port     = 5060,5061
action   = %(banaction)s[name=%(__name__)s-tcp, port="%(port)s", protocol="tcp", chain="%(chain)s", actname=%(banaction)s-tcp]
           %(banaction)s[name=%(__name__)s-udp, port="%(port)s", protocol="udp", chain="%(chain)s", actname=%(banaction)s-udp]
           %(mta)s-whois[name=%(__name__)s, dest="%(destemail)s"]
logpath  = /var/log/asterisk/messages
maxretry = 10

#  Historical support (before https://github.com/fail2ban/fail2ban/issues/37 was fixed )
#  use [asterisk] for new jails
[asterisk-tcp]

filter   = asterisk
port     = 5060,5061
logpath  = /var/log/asterisk/messages
maxretry = 10


#  Historical support (before https://github.com/fail2ban/fail2ban/issues/37 was fixed )
#  use [asterisk] for new jails
[asterisk-udp]

filter   = asterisk
port     = 5060,5061
protocol = udp
logpath  = /var/log/asterisk/messages
maxretry = 10


# To log wrong MySQL access attempts add to /etc/my.cnf:
# log-error=/var/log/mysqld.log
# log-warning = 2
[mysqld-auth]

port     = 3306
logpath  = /var/log/mysqld.log
maxretry = 5


[mysqld-syslog-iptables]

filter   = mysqld-auth
logpath  = /var/log/daemon.log
maxretry = 5


# Jail for more extended banning of persistent abusers
# !!! WARNING !!!
#   Make sure that your loglevel specified in fail2ban.conf/.local
#   is not at DEBUG level -- which might then cause fail2ban to fall into
#   an infinite loop constantly feeding itself with non-informative lines
[recidive]

logpath  = /var/log/fail2ban.log
port     = all
protocol = all
bantime  = 604800  ; 1 week
findtime = 86400   ; 1 day
maxretry = 5


# Generic filter for PAM. Has to be used with action which bans all
# ports such as iptables-allports, shorewall

[pam-generic]
# pam-generic filter can be customized to monitor specific subset of 'tty's
banaction = iptables-allports
logpath  = /var/log/auth.log


[xinetd-fail]

<<<<<<< HEAD
banaction = iptables-multiport-log
logpath   = /var/log/daemon.log
maxretry  = 2
=======
[solid-pop3d]

enabled = false
filter  = solid-pop3d
action  = iptables-multiport[name=solid-pop3, port="pop3,pop3s", protocol=tcp]
logpath = /var/log/mail.log


[selinux-ssh]
enabled = false
filter  = selinux-ssh
action  = iptables[name=SELINUX-SSH, port=ssh, protocol=tcp]
logpath  = /var/log/audit/audit.log
maxretry = 5
>>>>>>> 28d8aec5
<|MERGE_RESOLUTION|>--- conflicted
+++ resolved
@@ -493,6 +493,12 @@
 logpath = /var/log/secure
 
 
+[solid-pop3d]
+
+posrt  = pop3,pop3s
+logpath = /var/log/mail.log
+
+
 [exim]
 
 port   = smtp,ssmtp,submission
@@ -636,23 +642,6 @@
 
 [xinetd-fail]
 
-<<<<<<< HEAD
 banaction = iptables-multiport-log
 logpath   = /var/log/daemon.log
-maxretry  = 2
-=======
-[solid-pop3d]
-
-enabled = false
-filter  = solid-pop3d
-action  = iptables-multiport[name=solid-pop3, port="pop3,pop3s", protocol=tcp]
-logpath = /var/log/mail.log
-
-
-[selinux-ssh]
-enabled = false
-filter  = selinux-ssh
-action  = iptables[name=SELINUX-SSH, port=ssh, protocol=tcp]
-logpath  = /var/log/audit/audit.log
-maxretry = 5
->>>>>>> 28d8aec5
+maxretry  = 2