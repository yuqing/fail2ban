--- conflicted
+++ resolved
@@ -226,50 +226,10 @@
 action   = iptables-ipset-proto6[name=SSH, port=ssh, protocol=tcp, bantime=600]
 logpath  = /var/log/sshd.log
 
-<<<<<<< HEAD
 # This jail uses ipfw, the standard firewall on FreeBSD. The "ignoreip"
 # option is overridden in this jail. Moreover, the action "mail-whois" defines
 # the variable "name" which contains a comma using "". The characters '' are
 # valid too.
-=======
-# bsd-ipfw is ipfw used by BSD. It uses ipfw tables.
-# table number must be unique.
-# 
-# This will create a deny rule for that table ONLY if a rule 
-# for the table doesn't ready exist.
-#
-[ssh-bsd-ipfw]
-enabled  = false
-filter   = sshd
-action   = bsd-ipfw[port=ssh,table=1]
-logpath  = /var/log/auth.log
-maxretry = 5
-
-# This jail demonstrates the use of wildcards in "logpath".
-# Moreover, it is possible to give other files on a new line.
-
-[apache-tcpwrapper]
-
-enabled  = false
-filter	 = apache-auth
-action   = hostsdeny
-logpath  = /var/log/apache*/*error.log
-           /home/www/myhomepage/error.log
-maxretry = 6
-
-# The hosts.deny path can be defined with the "file" argument if it is
-# not in /etc.
-
-[postfix-tcpwrapper]
-
-enabled  = false
-filter   = postfix
-action   = hostsdeny[file=/not/a/standard/path/hosts.deny]
-           sendmail[name=Postfix, dest=you@example.com]
-logpath  = /var/log/postfix.log
-bantime  = 300
->>>>>>> 2b1e1993
-
 [sshd-ipfw]
 
 filter   = sshd
@@ -278,6 +238,16 @@
 logpath  = /var/log/auth.log
 ignoreip = 168.192.0.1
 
+# bsd-ipfw is ipfw used by BSD. It uses ipfw tables.
+# table number must be unique.
+#
+# This will create a deny rule for that table ONLY if a rule
+# for the table doesn't ready exist.
+#
+[ssh-bsd-ipfw]
+filter   = sshd
+action   = bsd-ipfw[port=ssh,table=1]
+logpath  = /var/log/auth.log
 
 #
 # HTTP servers
