--- conflicted
+++ resolved
@@ -185,13 +185,6 @@
 
 # .. custom jails
 
-# ASSP SMTP Proxy Jail
-[assp]
-enabled  = false
-filter   = assp
-action = iptables-multiport[name=assp,port="25,465,587"]
-logpath  = /root/path/to/assp/logs/maillog.txt
-
 # Here we use TCP-Wrappers instead of Netfilter/Iptables. "ignoreregex" is
 # used to avoid banning the user "myuser".
 
@@ -239,7 +232,6 @@
 action   = ipfw[localhost=192.168.0.1]
            sendmail-whois[name="SSH,IPFW", dest=you@example.com]
 logpath  = /var/log/auth.log
-ignoreip = 168.192.0.1
 
 # bsd-ipfw is ipfw used by BSD. It uses ipfw tables.
 # table number must be unique.
@@ -248,9 +240,18 @@
 # for the table doesn't ready exist.
 #
 [ssh-bsd-ipfw]
+
 filter   = sshd
 action   = bsd-ipfw[port=ssh,table=1]
 logpath  = /var/log/auth.log
+
+# PF is a BSD based firewall
+[ssh-pf]
+
+filter  = sshd
+action  = pf
+logpath = /var/log/sshd.log
+maxretry= 5
 
 #
 # HTTP servers
@@ -293,32 +294,14 @@
 port    = http,https
 logpath = /var/www/*/logs/access_log
 
-<<<<<<< HEAD
-# A simple PHP-fastcgi jail which works with lighttpd.
-# If you run a lighttpd server, then you probably will
-# find these kinds of messages in your error_log:
-#   ALERT – tried to register forbidden variable ‘GLOBALS’
-#   through GET variables (attacker '1.2.3.4', file '/var/www/default/htdocs/index.php')
-
-[lighttpd-fastcgi]
-
-port    = http,https
-=======
 [suhosin]
 
-enabled = false
 filter  = suhosin
-action  = iptables-multiport[name=suhosin, port="http,https"]
-# adapt the following two items as needed
->>>>>>> 317e82e1
-logpath = /var/log/lighttpd/error.log
-
-<<<<<<< HEAD
 # Same as above for mod_auth
 # It catches wrong authentifications
-
-=======
->>>>>>> 317e82e1
+logpath = /var/log/lighttpd/error.log
+
+
 [lighttpd-auth]
 
 port    = http,https
@@ -345,6 +328,11 @@
 logpath  = /var/log/apache*/*error.log
 maxretry = 6
 
+[3proxy]
+
+filter  = 3proxy
+port    = 3128
+logpath = /var/log/3proxy.log
 
 #
 # FTP servers
@@ -393,6 +381,12 @@
 # Mail servers
 #
 
+# ASSP SMTP Proxy Jail
+[assp]
+
+port     = smtp,ssmtp,submission
+logpath  = /root/path/to/assp/logs/maillog.txt
+
 [courier-smtp]
 
 port     = smtp,ssmtp,submission
@@ -414,6 +408,17 @@
 logpath  = /var/log/postfix.log
 bantime  = 300
 
+[exim]
+
+port   = smtp,ssmtp,submission
+logpath = /var/log/exim/mainlog
+
+[exim-spam]
+
+port   = smtp,ssmtp,submission
+logpath = /var/log/exim/mainlog
+
+
 #
 # Mail servers authenticators: might be used for smtp,ftp,imap servers, so
 # all relevant ports get banned
@@ -437,6 +442,11 @@
 
 port    = smtp,ssmtp,submission,imap2,imap3,imaps,pop3,pop3s
 logpath = /var/log/mail.log
+
+[perdition]
+
+port   = imap2,imap3,imaps,pop3,pop3s
+logpath = /var/log/maillog
 
 #
 # DNS servers
@@ -473,16 +483,13 @@
 # port     = domain,953
 # protocol = udp
 # logpath  = /var/log/named/security.log
-# ignoreip = 168.192.0.1
 
 # This jail blocks TCP traffic for DNS requests.
 
 [named-refused]
 
-filter   = named-refused
 port     = domain,953
 logpath  = /var/log/named/security.log
-ignoreip = 168.192.0.1
 
 #
 # Miscelaneous
@@ -523,38 +530,4 @@
            sendmail-whois-lines[name=recidive, logpath=/var/log/fail2ban.log]
 bantime  = 604800  ; 1 week
 findtime = 86400   ; 1 day
-maxretry = 5
-
-# PF is a BSD based firewall
-[ssh-pf]
-
-enabled=false
-filter = sshd
-action = pf
-logpath  = /var/log/sshd.log
-maxretry=5
-
-[3proxy]
-
-enabled = false
-filter  = 3proxy
-action  = iptables[name=3proxy, port=3128, protocol=tcp]
-logpath = /var/log/3proxy.log
-
-[exim]
-enabled = false
-filter = exim
-action = iptables-multiport[name=exim,port="25,465,587"]
-logpath = /var/log/exim/mainlog
-
-[exim-spam]
-enabled = false
-filter = exim-spam
-action = iptables-multiport[name=exim-spam,port="25,465,587"]
-logpath = /var/log/exim/mainlog
-
-[perdition]
-enabled = false
-filter = perdition
-action = iptables-multiport[name=perdition,port="110,143,993,995"]
-logpath = /var/log/maillog
+maxretry = 5