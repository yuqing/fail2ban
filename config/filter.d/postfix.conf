# Fail2Ban filter for selected Postfix SMTP rejections
#
#

[INCLUDES]

# Read common prefixes. If any customizations available -- read them from
# common.local
before = common.conf

[Definition]

<<<<<<< HEAD
_daemon = postfix(-\w+)?/\w+(?:/smtp[ds])?
_port = (?::\d+)?

prefregex = ^%(__prefix_line)s<mdpr-<mode>> <F-CONTENT>.+</F-CONTENT>$

mdpr-normal = (?:NOQUEUE: reject:|improper command pipelining after \S+)
mdre-normal=^RCPT from [^[]*\[<HOST>\]<_port>: 55[04] 5\.7\.1\s
            ^RCPT from [^[]*\[<HOST>\]<_port>: 45[04] 4\.7\.1 (?:Service unavailable\b|Client host rejected: cannot find your (reverse )?hostname\b)
            ^RCPT from [^[]*\[<HOST>\]<_port>: 450 4\.7\.1 (<[^>]*>)?: Helo command rejected: Host not found\b
            ^EHLO from [^[]*\[<HOST>\]<_port>: 504 5\.5\.2 (<[^>]*>)?: Helo command rejected: need fully-qualified hostname\b
            ^VRFY from [^[]*\[<HOST>\]<_port>: 550 5\.1\.1\s
            ^RCPT from [^[]*\[<HOST>\]<_port>: 450 4\.1\.8 (<[^>]*>)?: Sender address rejected: Domain not found\b
            ^from [^[]*\[<HOST>\]:?

mdpr-auth = warning:
mdre-auth = ^[^[]*\[<HOST>\]: SASL ((?i)LOGIN|PLAIN|(?:CRAM|DIGEST)-MD5) authentication failed:(?! Connection lost to authentication server| Invalid authentication mechanism)
mdre-auth2= ^[^[]*\[<HOST>\]: SASL ((?i)LOGIN|PLAIN|(?:CRAM|DIGEST)-MD5) authentication failed:(?! Connection lost to authentication server)
# todo: check/remove "Invalid authentication mechanism" from ignore list, if gh-1243 will get finished (see gh-1297).

# Mode "rbl" currently included in mode "normal", but if needed for jail "postfix-rbl" only:
mdpr-rbl = %(mdpr-normal)s
mdre-rbl  = ^RCPT from [^[]*\[<HOST>\]: [45]54 [45]\.7\.1 Service unavailable; Client host \[\S+\] blocked\b

# Mode "rbl" currently included in mode "normal" (within 1st rule)
mdpr-more = %(mdpr-normal)s
mdre-more = %(mdre-normal)s

mdpr-ddos = lost connection after(?! DATA) [A-Z]+
mdre-ddos = ^from [^[]*\[<HOST>\]:?

mdpr-extra = (?:%(mdpr-auth)s|%(mdpr-normal)s)
mdre-extra = %(mdre-auth)s
            %(mdre-normal)s

mdpr-aggressive = (?:%(mdpr-auth)s|%(mdpr-normal)s|%(mdpr-ddos)s)
mdre-aggressive = %(mdre-auth2)s
                  %(mdre-normal)s



failregex = <mdre-<mode>>

# Parameter "mode": more (default combines normal and rbl), auth, normal, rbl, ddos, extra or aggressive (combines all)
# Usage example (for jail.local):
#   [postfix]
#   mode = aggressive
#   # or another jail (rewrite filter parameters of jail):
#   [postfix-rbl]
#   filter = postfix[mode=rbl]
#
mode = more
=======
_daemon = postfix(-\w+)?/(?:submission/|smtps/)?smtp[ds]
_port = (?::\d+)?

failregex = ^%(__prefix_line)sNOQUEUE: reject: RCPT from \S+\[<HOST>\]%(_port)s: 554 5\.7\.1 .*$
            ^%(__prefix_line)sNOQUEUE: reject: RCPT from \S+\[<HOST>\]%(_port)s: 450 4\.7\.1 Client host rejected: cannot find your hostname, (\[\S*\]); from=<\S*> to=<\S+> proto=ESMTP helo=<\S*>$
            ^%(__prefix_line)sNOQUEUE: reject: RCPT from \S+\[<HOST>\]%(_port)s: 450 4\.7\.1 : Helo command rejected: Host not found; from=<> to=<> proto=ESMTP helo= *$
            ^%(__prefix_line)sNOQUEUE: reject: EHLO from \S+\[<HOST>\]%(_port)s: 504 5\.5\.2 <\S+>: Helo command rejected: need fully-qualified hostname;
            ^%(__prefix_line)sNOQUEUE: reject: VRFY from \S+\[<HOST>\]%(_port)s: 550 5\.1\.1 .*$
            ^%(__prefix_line)sNOQUEUE: reject: RCPT from \S+\[<HOST>\]%(_port)s: 450 4\.1\.8 <\S*>: Sender address rejected: Domain not found; from=<\S*> to=<\S+> proto=ESMTP helo=<\S*>$
            ^%(__prefix_line)simproper command pipelining after \S+ from [^[]*\[<HOST>\]%(_port)s:?$
>>>>>>> a2120a9d

ignoreregex = 

[Init]

journalmatch = _SYSTEMD_UNIT=postfix.service

# Author: Cyril Jaquier<|MERGE_RESOLUTION|>--- conflicted
+++ resolved
@@ -10,36 +10,35 @@
 
 [Definition]
 
-<<<<<<< HEAD
 _daemon = postfix(-\w+)?/\w+(?:/smtp[ds])?
 _port = (?::\d+)?
 
 prefregex = ^%(__prefix_line)s<mdpr-<mode>> <F-CONTENT>.+</F-CONTENT>$
 
 mdpr-normal = (?:NOQUEUE: reject:|improper command pipelining after \S+)
-mdre-normal=^RCPT from [^[]*\[<HOST>\]<_port>: 55[04] 5\.7\.1\s
-            ^RCPT from [^[]*\[<HOST>\]<_port>: 45[04] 4\.7\.1 (?:Service unavailable\b|Client host rejected: cannot find your (reverse )?hostname\b)
-            ^RCPT from [^[]*\[<HOST>\]<_port>: 450 4\.7\.1 (<[^>]*>)?: Helo command rejected: Host not found\b
-            ^EHLO from [^[]*\[<HOST>\]<_port>: 504 5\.5\.2 (<[^>]*>)?: Helo command rejected: need fully-qualified hostname\b
-            ^VRFY from [^[]*\[<HOST>\]<_port>: 550 5\.1\.1\s
-            ^RCPT from [^[]*\[<HOST>\]<_port>: 450 4\.1\.8 (<[^>]*>)?: Sender address rejected: Domain not found\b
-            ^from [^[]*\[<HOST>\]:?
+mdre-normal=^RCPT from [^[]*\[<HOST>\]%(_port)s: 55[04] 5\.7\.1\s
+            ^RCPT from [^[]*\[<HOST>\]%(_port)s: 45[04] 4\.7\.1 (?:Service unavailable\b|Client host rejected: cannot find your (reverse )?hostname\b)
+            ^RCPT from [^[]*\[<HOST>\]%(_port)s: 450 4\.7\.1 (<[^>]*>)?: Helo command rejected: Host not found\b
+            ^EHLO from [^[]*\[<HOST>\]%(_port)s: 504 5\.5\.2 (<[^>]*>)?: Helo command rejected: need fully-qualified hostname\b
+            ^VRFY from [^[]*\[<HOST>\]%(_port)s: 550 5\.1\.1\s
+            ^RCPT from [^[]*\[<HOST>\]%(_port)s: 450 4\.1\.8 (<[^>]*>)?: Sender address rejected: Domain not found\b
+            ^from [^[]*\[<HOST>\]%(_port)s:?
 
 mdpr-auth = warning:
-mdre-auth = ^[^[]*\[<HOST>\]: SASL ((?i)LOGIN|PLAIN|(?:CRAM|DIGEST)-MD5) authentication failed:(?! Connection lost to authentication server| Invalid authentication mechanism)
-mdre-auth2= ^[^[]*\[<HOST>\]: SASL ((?i)LOGIN|PLAIN|(?:CRAM|DIGEST)-MD5) authentication failed:(?! Connection lost to authentication server)
+mdre-auth = ^[^[]*\[<HOST>\]%(_port)s: SASL ((?i)LOGIN|PLAIN|(?:CRAM|DIGEST)-MD5) authentication failed:(?! Connection lost to authentication server| Invalid authentication mechanism)
+mdre-auth2= ^[^[]*\[<HOST>\]%(_port)s: SASL ((?i)LOGIN|PLAIN|(?:CRAM|DIGEST)-MD5) authentication failed:(?! Connection lost to authentication server)
 # todo: check/remove "Invalid authentication mechanism" from ignore list, if gh-1243 will get finished (see gh-1297).
 
 # Mode "rbl" currently included in mode "normal", but if needed for jail "postfix-rbl" only:
 mdpr-rbl = %(mdpr-normal)s
-mdre-rbl  = ^RCPT from [^[]*\[<HOST>\]: [45]54 [45]\.7\.1 Service unavailable; Client host \[\S+\] blocked\b
+mdre-rbl  = ^RCPT from [^[]*\[<HOST>\]%(_port)s: [45]54 [45]\.7\.1 Service unavailable; Client host \[\S+\] blocked\b
 
 # Mode "rbl" currently included in mode "normal" (within 1st rule)
 mdpr-more = %(mdpr-normal)s
 mdre-more = %(mdre-normal)s
 
 mdpr-ddos = lost connection after(?! DATA) [A-Z]+
-mdre-ddos = ^from [^[]*\[<HOST>\]:?
+mdre-ddos = ^from [^[]*\[<HOST>\]%(_port)s:?
 
 mdpr-extra = (?:%(mdpr-auth)s|%(mdpr-normal)s)
 mdre-extra = %(mdre-auth)s
@@ -62,18 +61,6 @@
 #   filter = postfix[mode=rbl]
 #
 mode = more
-=======
-_daemon = postfix(-\w+)?/(?:submission/|smtps/)?smtp[ds]
-_port = (?::\d+)?
-
-failregex = ^%(__prefix_line)sNOQUEUE: reject: RCPT from \S+\[<HOST>\]%(_port)s: 554 5\.7\.1 .*$
-            ^%(__prefix_line)sNOQUEUE: reject: RCPT from \S+\[<HOST>\]%(_port)s: 450 4\.7\.1 Client host rejected: cannot find your hostname, (\[\S*\]); from=<\S*> to=<\S+> proto=ESMTP helo=<\S*>$
-            ^%(__prefix_line)sNOQUEUE: reject: RCPT from \S+\[<HOST>\]%(_port)s: 450 4\.7\.1 : Helo command rejected: Host not found; from=<> to=<> proto=ESMTP helo= *$
-            ^%(__prefix_line)sNOQUEUE: reject: EHLO from \S+\[<HOST>\]%(_port)s: 504 5\.5\.2 <\S+>: Helo command rejected: need fully-qualified hostname;
-            ^%(__prefix_line)sNOQUEUE: reject: VRFY from \S+\[<HOST>\]%(_port)s: 550 5\.1\.1 .*$
-            ^%(__prefix_line)sNOQUEUE: reject: RCPT from \S+\[<HOST>\]%(_port)s: 450 4\.1\.8 <\S*>: Sender address rejected: Domain not found; from=<\S*> to=<\S+> proto=ESMTP helo=<\S*>$
-            ^%(__prefix_line)simproper command pipelining after \S+ from [^[]*\[<HOST>\]%(_port)s:?$
->>>>>>> a2120a9d
 
 ignoreregex = 
 
