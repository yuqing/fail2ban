# Fail2Ban filter for selected Postfix SMTP rejections
#
#

[INCLUDES]

# Read common prefixes. If any customizations available -- read them from
# common.local
before = common.conf

[Definition]

_daemon = postfix/smtpd

failregex = ^%(__prefix_line)sNOQUEUE: reject: RCPT from \S+\[<HOST>\]: 554 5\.7\.1 .*$
            ^%(__prefix_line)sNOQUEUE: reject: RCPT from \S+\[<HOST>\]: 450 4\.7\.1 : Helo command rejected: Host not found; from=<> to=<> proto=ESMTP helo= *$
            ^%(__prefix_line)sNOQUEUE: reject: VRFY from \S+\[<HOST>\]: 550 5\.1\.1 .*$

<<<<<<< HEAD
# Option:  ignoreregex
# Notes.:  regex to ignore. If this regex matches, the line is ignored.
# Values:  TEXT
#
ignoreregex = 

[Init]

# Option:  journalmatch
# Notes.:  systemd journalctl style match filter for journal based backends
# Values:  TEXT
#
journalmatch = _SYSTEMD_UNIT=postfix.service
=======
ignoreregex = 

# Author: Cyril Jaquier
>>>>>>> a9fe3d5d
<|MERGE_RESOLUTION|>--- conflicted
+++ resolved
@@ -16,22 +16,10 @@
             ^%(__prefix_line)sNOQUEUE: reject: RCPT from \S+\[<HOST>\]: 450 4\.7\.1 : Helo command rejected: Host not found; from=<> to=<> proto=ESMTP helo= *$
             ^%(__prefix_line)sNOQUEUE: reject: VRFY from \S+\[<HOST>\]: 550 5\.1\.1 .*$
 
-<<<<<<< HEAD
-# Option:  ignoreregex
-# Notes.:  regex to ignore. If this regex matches, the line is ignored.
-# Values:  TEXT
-#
 ignoreregex = 
 
 [Init]
 
-# Option:  journalmatch
-# Notes.:  systemd journalctl style match filter for journal based backends
-# Values:  TEXT
-#
 journalmatch = _SYSTEMD_UNIT=postfix.service
-=======
-ignoreregex = 
 
-# Author: Cyril Jaquier
->>>>>>> a9fe3d5d
+# Author: Cyril Jaquier