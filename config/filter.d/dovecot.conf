--- conflicted
+++ resolved
@@ -15,21 +15,13 @@
 
 ignoreregex = 
 
+[Init]
+
+journalmatch = _SYSTEMD_UNIT=dovecot.service
+
 # DEV Notes:
 # * the first regex is essentially a copy of pam-generic.conf
 # * Probably doesn't do dovecot sql/ldap backends properly
 #
-<<<<<<< HEAD
-ignoreregex = 
-
-[Init]
-
-# Option:  journalmatch
-# Notes.:  systemd journalctl style match filter for journal based backends
-# Values:  TEXT
-#
-journalmatch = _SYSTEMD_UNIT=dovecot.service
-=======
 # Author: Martin Waschbuesch
-#         Daniel Black (rewrote with begin and end anchors)
->>>>>>> a9fe3d5d
+#         Daniel Black (rewrote with begin and end anchors)