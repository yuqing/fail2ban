Fail2Ban is an open source project which was conceived and originally
developed by Cyril Jaquier until 2010.  Since then Fail2Ban grew into
a community-driven project with many contributions from its users.
Below is an alphabetically sorted partial list of the contributors to
the project.  If you have been left off, please let us know
(preferably send a pull request on github with the "fix") and you will
be added

Adam Tkac
Adrien Clerc
ache
ag4ve (Shawn)
Alasdair D. Campbell
Amir Caspi
Andrey G. Grozin
Andy Fragen
Arturo 'Buanzo' Busleiman
Axel Thimm
Bas van den Dikkenberg
Beau Raines
Bill Heaton
Carlos Alberto Lopez Perez
Christian Rauch
Christophe Carles
Christoph Haas
Christos Psonis
Cyril Jaquier
Daniel B. Cid
Daniel B.
Daniel Black
David Nutter
Eric Gerbier
Enrico Labedzki
ftoppi
François Boulogne
Frédéric
Georgiy Mernov
Guilhem Lettron
Guillaume Delvit
Hanno 'Rince' Wagner
Iain Lea
<<<<<<< HEAD
=======
Ivo Truxa
>>>>>>> 391b5fc8
John Thoe
Jacques Lav!gnotte
Ioan Indreias
Jonathan Kamens
Jonathan Lanning
Jonathan Underwood
Joël Bertrand
JP Espinosa
Justin Shore
Kévin Drapel
kjohnsonecl
kojiro
Lee Clemens
Manuel Arostegui Ramirez
Marcel Dopita
Mark Edgington
Mark McKinstry
Mark White
Markus Hoffmann
Marvin Rouge
mEDI
Мернов Георгий
Michael C. Haller
Michael Hanselmann
Nick Munger
Patrick Börjesson
Raphaël Marichez
RealRancor
René Berber
Robert Edeker
Rolf Fokkens
Roman Gelfand
Russell Odom
Sebastian Arcus
Sireyessire
silviogarbes
Stefan Tatschner
Stephen Gildea
Steven Hiscocks
TESTOVIK
Tom Pike
Tyler
Vaclav Misek
Vincent Deffontaines
Yaroslav Halchenko
Winston Smith
ykimon
Yehuda Katz
zugeschmiert
Zurd<|MERGE_RESOLUTION|>--- conflicted
+++ resolved
@@ -39,10 +39,7 @@
 Guillaume Delvit
 Hanno 'Rince' Wagner
 Iain Lea
-<<<<<<< HEAD
-=======
 Ivo Truxa
->>>>>>> 391b5fc8
 John Thoe
 Jacques Lav!gnotte
 Ioan Indreias
